import os
import subprocess

def setVariable(key, value):
<<<<<<< HEAD
    subprocess.call("pipelineSet %s %s" % (key, value), shell=True)
=======
    subprocess.call('pipelineSet %s %s' % (key, value), shell=True)
>>>>>>> 4caba5c8

def get_file_list(prefix):
    numfiles = int(os.environ["NUM%sFILES" % prefix])
    my_files = []
    for i in range(numfiles):
        my_files.append(os.environ["%s_%02i" % (prefix, i)])
    return my_files

def export_file_list(files, prefix):
    setVariable("NUM%sFILES" % prefix, "%s" % len(files))
    for i, item in enumerate(files):
        setVariable("%s_%02i" % (prefix, i), item)<|MERGE_RESOLUTION|>--- conflicted
+++ resolved
@@ -2,11 +2,7 @@
 import subprocess
 
 def setVariable(key, value):
-<<<<<<< HEAD
-    subprocess.call("pipelineSet %s %s" % (key, value), shell=True)
-=======
     subprocess.call('pipelineSet %s %s' % (key, value), shell=True)
->>>>>>> 4caba5c8
 
 def get_file_list(prefix):
     numfiles = int(os.environ["NUM%sFILES" % prefix])
