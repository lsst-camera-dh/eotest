--- conflicted
+++ resolved
@@ -6,11 +6,8 @@
 import os
 import unittest
 import numpy as np
-<<<<<<< HEAD
 from scipy import interpolate
-=======
 import lsst.afw
->>>>>>> 340cc115
 import lsst.eotest.image_utils as imutils
 from lsst.eotest.sensor import MaskedCCD, AmplifierGeometry
 from lsst.eotest.sensor.AmplifierGeometry import makeAmplifierGeometry
@@ -34,11 +31,8 @@
     kwargs = {'fit_order' : 1, 'fit_statistic' : np.mean, 'k' : 3, 's' : 8000, 't' : None, 
         'imaging' : AmplifierGeometry().imaging}
     image_file = 'test_image.fits'
-<<<<<<< HEAD
     mean_image_file = 'test_mean_image.fits'
-=======
 
->>>>>>> 340cc115
     @classmethod
     def setUpClass(cls):
         cls.amp_geom = AmplifierGeometry()
@@ -55,7 +49,6 @@
             ccd.segments[amp].image += cls.bias_image
         ccd.writeto(cls.image_file)
 
-<<<<<<< HEAD
         cls.mean_bias_image = afwImage.ImageF(cls.amp_geom.full_segment)
         imarr = cls.mean_bias_image.getArray()
         ny, nx = imarr.shape
@@ -68,8 +61,6 @@
             ccd.segments[amp].image += cls.mean_bias_image
         ccd.writeto(cls.mean_image_file)
 
-=======
->>>>>>> 340cc115
     @classmethod
     def tearDownClass(cls):
         os.remove(cls.image_file)
@@ -84,8 +75,6 @@
             for y in range(2022):
                 self.assertEqual(bf_i(y), bf_m(y))
                 self.assertAlmostEqual(bias_func(y), bf_m(y))
-<<<<<<< HEAD
-=======
             # Test that row-by-row median operates.
             row_bias = imutils.bias_func(ccd[amp],
                                          self.amp_geom.serial_overscan,
@@ -93,14 +82,12 @@
             for y in range(2022):
                 self.assertAlmostEqual(bf_i(y), row_bias(y), places=6)
 
->>>>>>> 340cc115
     def test_bias_image(self):
         ccd = MaskedCCD(self.image_file)
         overscan = makeAmplifierGeometry(self.image_file)
         ccd_mean = MaskedCCD(self.mean_image_file)
         overscan_mean = makeAmplifierGeometry(self.mean_image_file)
         for amp in ccd:
-<<<<<<< HEAD
             for method in ['mean', 'row', 'func']:
                 if method == 'mean':
 		    my_bias_image = imutils.bias_image(ccd_mean[amp],
@@ -116,14 +103,12 @@
                     fracdiff = ((self.bias_image.getArray() - my_bias_image.getArray())
                             /self.bias_image.getArray())
                     self.assertTrue(max(np.abs(fracdiff.flat)) < 1e-6)
-=======
             my_bias_image = imutils.bias_image(ccd[amp],
                                                self.amp_geom.serial_overscan)
             fracdiff = ((self.bias_image.getArray() - my_bias_image.getArray())
                         / self.bias_image.getArray())
             self.assertTrue(max(np.abs(fracdiff.flat)) < 1e-6)
 
->>>>>>> 340cc115
     def test_unbias_and_trim(self):
         ccd = MaskedCCD(self.image_file)
         overscan = makeAmplifierGeometry(self.image_file)
