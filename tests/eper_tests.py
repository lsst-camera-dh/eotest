--- conflicted
+++ resolved
@@ -69,12 +69,8 @@
         task.config.direction = 's'
         task.config.cti = True
         task.config.verbose = self.verbose
-<<<<<<< HEAD
-        cti, bias_ests = task.run(self.fits_file, list(range(1, 17)), self.overscans)
-=======
         cti, bias_ests = task.run(self.fits_file, 1, range(1, 17),
                                   self.overscans)
->>>>>>> 2318d23e
         ncols = (ccd.amp_geom.prescan.getWidth() +
                  ccd.amp_geom.imaging.getWidth())
         cti_expected = (float(self.overscans*self.overscan_value)
@@ -133,12 +129,8 @@
         task.config.direction = 'p'
         task.config.cti = True
         task.config.verbose = self.verbose
-<<<<<<< HEAD
-        cti, bias_ests = task.run(self.fits_file, list(range(1, 17)), self.overscans)
-=======
         cti, bias_ests = task.run(self.fits_file, 1, range(1, 17),
                                   self.overscans)
->>>>>>> 2318d23e
         nrows = ccd.amp_geom.imaging.getHeight()
         cti_expected = (float(self.overscans*self.overscan_value)
                         / float(self.imaging_value)/float(nrows))
