"""
@brief Tests of simulation.sim_tools.

@author J. Chiang <jchiang@slac.stanford.edu>
"""
import unittest
import numpy as np
import lsst.eotest.image_utils as imutils
import lsst.eotest.sensor.sim_tools as sim_tools
from lsst.eotest.sensor import AmplifierGeometry


class SegmentExposureTestCase(unittest.TestCase):
    amp_geom = AmplifierGeometry()
<<<<<<< HEAD
    bias_method = 'row'
=======

>>>>>>> 340cc115
    def setUp(self):
        self.seg = sim_tools.SegmentExposure(exptime=100, gain=1, ccdtemp=-100,
                                             geometry=self.amp_geom)
        self.intensity = 100
        self.full_well = 1.5e5

    def tearDown(self):
        pass

    def test_expose_flat(self):
        times = np.arange(0, 1000, self.seg.exptime)
        for i, time in enumerate(times):
            image = imutils.unbias_and_trim(im=self.seg.image,
                                            overscan=self.amp_geom.serial_overscan,
                                            bias_method=self.bias_method,
					    imaging=self.amp_geom.imaging)
            image_mean = imutils.mean(image)
            illum = i*self.intensity*self.seg.exptime/self.seg.gain
            if i != 0:
                self.assertTrue((illum - image_mean)/illum < 3e-4)
            self.seg.expose_flat(intensity=self.intensity)

    def test_full_well(self):
        self.seg.full_well = self.full_well
        times = np.arange(0, 2000, self.seg.exptime)
        for i, time in enumerate(times):
            image = imutils.unbias_and_trim(im=self.seg.image,
                                            overscan=self.amp_geom.serial_overscan,
					    bias_method=self.bias_method,
                                            imaging=self.amp_geom.imaging)
            Ne_mean = imutils.mean(image)*self.seg.gain
            self.assertTrue(Ne_mean <= self.full_well)
            self.seg.expose_flat(intensity=self.intensity)


if __name__ == '__main__':
    unittest.main()<|MERGE_RESOLUTION|>--- conflicted
+++ resolved
@@ -11,12 +11,9 @@
 
 
 class SegmentExposureTestCase(unittest.TestCase):
-    amp_geom = AmplifierGeometry()
-<<<<<<< HEAD
-    bias_method = 'row'
-=======
+    self.amp_geom = AmplifierGeometry()
+    self.bias_method = 'spline'
 
->>>>>>> 340cc115
     def setUp(self):
         self.seg = sim_tools.SegmentExposure(exptime=100, gain=1, ccdtemp=-100,
                                              geometry=self.amp_geom)
