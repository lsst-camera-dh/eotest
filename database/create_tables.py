--- conflicted
+++ resolved
@@ -19,10 +19,7 @@
     db.apply(sql)
 
 if __name__ == '__main__':
-<<<<<<< HEAD
-#    db = Database('mysql_db_data_u.par')
-=======
->>>>>>> 4caba5c8
+#    db = Database('db_dev_u.par')
     db = Database('db_test_u.par')
     drop_tables(db)
     create_tables(db)