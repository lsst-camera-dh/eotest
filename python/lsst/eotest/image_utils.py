--- conflicted
+++ resolved
@@ -388,11 +388,7 @@
 
     return median_image
 
-<<<<<<< HEAD
-def stack(ims, statistic=afwMath.MEDIAN, stat_ctrl=None):
-=======
 def stack(ims, statistic=afwMath.MEDIAN, stat_ctrl=afwMath.StatisticsControl()):
->>>>>>> 2ad0a80b
     """Stacks a list of images based on a statistic."""
     images = []
     for image in ims:
