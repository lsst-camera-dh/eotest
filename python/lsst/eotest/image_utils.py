--- conflicted
+++ resolved
@@ -9,16 +9,10 @@
 import warnings
 import numpy as np
 import numpy.random as random
-<<<<<<< HEAD
-import astropy.io.fits as fits
-from scipy import interpolate
-from fitsTools import fitsWriteto
-=======
 from astropy.io import fits
 from astropy.utils.exceptions import AstropyWarning, AstropyUserWarning
 from .fitsTools import fitsWriteto
 import lsst.afw
->>>>>>> 340cc115
 import lsst.afw.geom as afwGeom
 import lsst.afw.image as afwImage
 import lsst.afw.math as afwMath
@@ -98,7 +92,6 @@
     """
     return mean(im.Factory(im, overscan))
 
-<<<<<<< HEAD
 def bias_row(im, overscan, dxmin=5, dxmax=2, statistic=np.mean, **kwargs):
     """Compute the offset based on a statistic for each row in the serial 
     overscan region for columns dxmin through dxmax.
@@ -116,22 +109,12 @@
         A numpy array with length equal to the number of rows in the serial overscan
         region.
     """
-=======
-
-def bias_func(im, overscan, fit_order=1, statistic=np.mean,
-              nskip_cols=5, num_cols=15):
-    """Compute the bias by fitting a polynomial (linear, by default)
-    to the mean of each row of the selected overscan region.  This
-    returns a numpy.poly1d object that returns the fitted bias as
-    function of pixel row."""
->>>>>>> 340cc115
     try:
         imarr = im.Factory(im, overscan).getArray()
     except AttributeError: # Dealing with a MaskedImage
         imarr = im.Factory(im, overscan).getImage().getArray()
     ny, nx = imarr.shape
     rows = np.arange(ny)
-<<<<<<< HEAD
     values = np.array([statistic(imarr[ii][dxmin:-dxmax]) for ii in rows])
     return(values)
 
@@ -232,21 +215,6 @@
     Returns:
         An image with size equal to the input image containing the offset level. 
     """
-=======
-    if fit_order >= 0:
-        values = np.array([statistic(imarr[j]) for j in rows])
-        return np.poly1d(np.polyfit(rows, values, fit_order))
-    else:
-        # Use row-by-row bias level estimate, skipping initial columns
-        # to avoid possible trailed charge.
-        values = np.array([np.median(imarr[j][nskip_cols:nskip_cols+num_cols])
-                           for j in rows])
-        return lambda x: values[int(x)]
-
-
-def bias_image(im, overscan, fit_order=1, statistic=np.mean):
-    my_bias = bias_func(im, overscan, fit_order, statistic=statistic)
->>>>>>> 340cc115
     biasim = afwImage.ImageF(im.getDimensions())
     imarr = biasim.getArray()
     ny, nx = imarr.shape
@@ -282,7 +250,6 @@
 
     return im.Factory(im, imaging)
 
-<<<<<<< HEAD
 def unbias_and_trim(im, overscan, imaging=None, bias_method='spline', bias_frame=None, **kwargs):
     """Subtract the offset calculated from the serial overscan region and optionally trim 
     prescan and overscan regions. Includes the option to subtract the median of a stack of 
@@ -317,25 +284,12 @@
     
     im -= bias_image(im, overscan, bias_method, bias_frame, **kwargs)
     if imaging is not None:
-=======
-
-def unbias_and_trim(im, overscan, imaging,
-                    apply_trim=True, fit_order=1):
-    """Subtract bias calculated from overscan region and optionally trim
-    prescan and overscan regions."""
-    im -= bias_image(im, overscan, fit_order)
-    if apply_trim:
->>>>>>> 340cc115
         return trim(im, imaging)
     return im
 
 
 def set_bitpix(hdu, bitpix):
-<<<<<<< HEAD
-    dtypes = {16 : np.int16, 32 : np.float32}
-=======
     dtypes = {16: np.int16, -32: np.float32, 32: np.int32}
->>>>>>> 340cc115
     for keyword in 'BSCALE BZERO'.split():
         if keyword in hdu.header:
             del hdu.header[keyword]
@@ -422,7 +376,6 @@
 
     return median_image
 
-<<<<<<< HEAD
 def stack(ims, statistic=afwMath.MEDIAN):
     """Stacks a list of images based on a statistic. The images must
     be unmasked."""
@@ -455,15 +408,6 @@
         if bitpix is not None:
             set_bitpix(output[amp], bitpix)
     fitsWriteto(output, outfile, clobber=clobber)
-
-def writeFits(images, outfile, template_file, bitpix=32):
-    output = fits.open(template_file)
-    output[0].header['FILENAME'] = outfile
-    for amp in images:
-        output[amp].data = images[amp].getArray()
-        set_bitpix(output[amp], bitpix)
-    fitsWriteto(output, outfile, clobber=True, checksum=True)
-=======
 
 def writeFits(images, outfile, template_file, bitpix=32):
     output = fits.HDUList()
@@ -491,8 +435,6 @@
             for i in (-3, -2, -1):
                 output.append(template[i])
             fitsWriteto(output, outfile, overwrite=True, checksum=True)
-
->>>>>>> 340cc115
 
 def check_temperatures(files, tol, setpoint=None, warn_only=False):
     for infile in files:
