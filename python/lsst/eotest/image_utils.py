"""
@brief Module to perform standard operations on sensor images such
computing median images, unbiasing using the serial overscan region,
trimming, etc..
"""
from __future__ import print_function
from __future__ import absolute_import
import os
import warnings
import numpy as np
import numpy.random as random
from scipy import interpolate
from astropy.io import fits
from astropy.utils.exceptions import AstropyWarning, AstropyUserWarning
from .fitsTools import fitsWriteto
import lsst.afw
import lsst.afw.geom as afwGeom
import lsst.afw.image as afwImage
import lsst.afw.math as afwMath

class Metadata(object):
    def __init__(self, infile, hdu=0):
        self.header = None
        try:
            self.md = afwImage.readMetadata(infile, dm_hdu(hdu))
        except:
            # This exception occurs when DM stack encounters a "." in
            # a FITS header keyword.
            self.header = fits.open(infile)[hdu].header

    def get(self, key):
        return self(key)

    def __call__(self, key):
        if self.header is None:
            return self.md.get(key)
        else:
            return self.header[key]


def allAmps(fits_file=None):
    all_amps = list(range(1, 17))
    if fits_file is None:
        return all_amps
    try:
        with fits.open(fits_file) as f:
            namps = f[0].header['NAMPS']
        return list(range(1, namps+1))
    except KeyError:
        return all_amps


# Segment ID to HDU number in FITS dictionary
hdu_dict = dict([(1, 'Segment10'), (2, 'Segment11'), (3, 'Segment12'),
                 (4, 'Segment13'), (5, 'Segment14'), (6, 'Segment15'),
                 (7, 'Segment16'), (8, 'Segment17'), (9, 'Segment07'),
                 (10, 'Segment06'), (11, 'Segment05'), (12, 'Segment04'),
                 (13, 'Segment03'), (14, 'Segment02'), (15, 'Segment01'),
                 (16, 'Segment00')])

channelIds = dict([(i, hdu_dict[i][-2:]) for i in allAmps()])


def mean(x): return afwMath.makeStatistics(x, afwMath.MEAN).getValue()


def median(x): return afwMath.makeStatistics(x, afwMath.MEDIAN).getValue()


def stdev(x): return afwMath.makeStatistics(x, afwMath.STDEV).getValue()


def dm_hdu(hdu):
    """ Compute DM HDU from the actual FITS file HDU."""
    if lsst.afw.__version__.startswith('12.0'):
        return hdu + 1
    return hdu


def bias(im, overscan, **kwargs):
    """Compute the offset from the mean of the pixels in the serial
    overscan region.

    Args:
        im: A masked (lsst.afw.image.imageLib.MaskedImageF) or unmasked 
            (lsst.afw.image.imageLib.ImageF) afw image.
        overscan: A bounding box for the serial overscan region.

    Returns:
        A single float value for the mean of the overscan region.
    """
    return mean(im.Factory(im, overscan))

def bias_row(im, overscan, dxmin=5, dxmax=2, statistic=np.mean, **kwargs):
    """Compute the offset based on a statistic for each row in the serial 
    overscan region for columns dxmin through dxmax.

    Args:
        im: A masked (lsst.afw.image.imageLib.MaskedImageF) or unmasked 
            (lsst.afw.image.imageLib.ImageF) afw image.
        overscan: A bounding box for the serial overscan region.
        dxmin: The number of columns to skip at the beginning of the serial 
            overscan region.
        dxmax: The number of columns to skip at the end of the serial overscan region.
        statistic: The statistic to use to calculate the offset for each row.

    Returns:
        A numpy array with length equal to the number of rows in the serial overscan
        region.
    """
    try:
        imarr = im.Factory(im, overscan).getArray()
    except AttributeError: # Dealing with a MaskedImage
        imarr = im.Factory(im, overscan).getImage().getArray()
    ny, nx = imarr.shape
    rows = np.arange(ny)
    values = np.array([statistic(imarr[j][dxmin:-dxmax]) for j in rows])
    return lambda x: values[x]

def bias_func(im, overscan, dxmin=5, dxmax=2, statistic=np.mean, **kwargs):
    """Compute the offset by fitting a polynomial (order 1 by default)
    to the mean of each row of the serial overscan region.  This
    returns a numpy.poly1d object with the fitted bias as function of pixel row.
    Allows the option to explicitly set the fit order to apply to
    each row using additional **kwargs.

    Args:
        im: A masked (lsst.afw.image.imageLib.MaskedImageF) or unmasked
            (lsst.afw.image.imageLib.ImageF) afw image.
        overscan: A bounding box for the serial overscan region.
        dxmin: The number of columns to skip at the beginning of the serial
            overscan region.
        dxmax: The number of columns to skip at the end of the serial overscan region.
        statistic: The statistic to use to calculate the offset for each row.

    Keyword Arguments:
        fit_order: The order of the polynomial. The default is: 1.

    Returns:
        A np.poly1d object containing the coefficients for the polynomial fit.
    """
    try:
        imarr = im.Factory(im, overscan).getArray()
    except AttributeError: # Dealing with a MaskedImage
        imarr = im.Factory(im, overscan).getImage().getArray()
    ny, nx = imarr.shape
    rows = np.arange(ny)
    values = np.array([statistic(imarr[j][dxmin:-dxmax]) for j in rows])
    return np.poly1d(np.polyfit(rows, values, kwargs.get('fit_order', 1)))

def bias_spline(im, overscan, dxmin=5, dxmax=2, statistic=np.mean, **kwargs):
    """Compute the offset by fitting a spline to the mean of each row in the
    serial overscan region.

    Args:
        im: A masked (lsst.afw.image.imageLib.MaskedImageF) or unmasked
            (lsst.afw.image.imageLib.ImageF) afw image.
        overscan: A bounding box for the serial overscan region.
        dxmin: The number of columns to skip at the beginning of the serial
            overscan region.
        dxmax: The number of columns to skip at the end of the serial overscan region.
        statistic: The statistic to use to calculate the offset for each row.

    Keyword Arguments:
        k: The degree of the spline fit. The default is: 3.
        s: The amount of smoothing to be applied to the fit. The default is: 18000.
        t: The number of knots. If None, finds the number of knots to use
            for a given smoothing factor, s. The default is: None.

    Returns:
        A tuple (t,c,k) containing the vector of knots, the B-spline coefficients,
        and the degree of the spline.
    """

    try:
        imarr = im.Factory(im, overscan).getArray()
    except AttributeError: # Dealing with a MaskedImage
        imarr = im.Factory(im, overscan).getImage().getArray()
    ny, nx = imarr.shape
    rows = np.arange(ny)
    values = np.array([statistic(imarr[j][dxmin:-dxmax]) for j in rows])
    rms = 7 # Expected read noise per pixel
    weights = np.ones(ny) * (rms / np.sqrt(nx))
    return interpolate.splrep(rows, values, w=1/weights, k=kwargs.get('k', 3),
                              s=kwargs.get('s', 18000), t=kwargs.get('t', None))

def bias_image(im, overscan, dxmin=5, dxmax=2, statistic=np.mean, bias_method='row', **kwargs):
    """Generate a bias image containing the offset values calculated from
    bias(), bias_row(), bias_func() or bias_spline().

    Args:
        im: A masked (lsst.afw.image.imageLib.MaskedImageF) or unmasked
            (lsst.afw.image.imageLib.ImageF) afw image.
        overscan: A bounding box for the serial overscan region.
        dxmin: The number of columns to skip at the beginning of the serial
            overscan region.
        dxmax: The number of columns to skip at the end of the serial overscan region.
        statistic: The statistic to use to calculate the offset for each row.
        bias_method: Either 'mean', 'row', 'func' or 'spline'.

    Keyword Arguments:
        fit_order: The order of the polynomial. This only needs to be specified when
            using the 'func' method. The default is: 1.
        k: The degree of the spline fit. This only needs to be specified when using
            the 'spline' method. The default is: 3.
        s: The amount of smoothing to be applied to the fit. This only needs to be
            specified when using the 'spline' method. The default is: 18000.
        t: The number of knots. If None, finds the number of knots to use for a given
            smoothing factor, s. This only needs to be specified when using the 'spline'
            method. The default is: None.

    Returns:
        An image with size equal to the input image containing the offset level.
    """
<<<<<<< HEAD
    if bias_method not in ['mean', 'row', 'func', 'spline', 'none']:
        raise RuntimeError('Bias method must be either "none", "mean", "row", "func" or "spline".')  

    def dummy_none(im, overscan, dxmin, dxmax, **kwargs):
        return 0.0
    method = {'mean' : bias, 'row' : bias_row, 'func' : bias_func, 'spline' : bias_spline, 'none' : dummy_none}
=======
    if bias_method not in ['mean', 'row', 'func', 'spline']:
        raise RuntimeError('Bias method must be either "mean", "row", "func" or "spline".')
    method = {'mean' : bias, 'row' : bias_row, 'func' : bias_func, 'spline' : bias_spline}
>>>>>>> 2820ea9f
    my_bias = method[bias_method](im, overscan, dxmin=dxmin, dxmax=dxmax, **kwargs)
    biasim = afwImage.ImageF(im.getDimensions())
    imarr = biasim.getArray()
    ny, nx = imarr.shape
    if (bias_method == 'row') or (bias_method == 'func'):
        values = my_bias(np.arange(ny))
    elif bias_method == 'spline':
        values = interpolate.splev(np.arange(ny), my_bias)
    elif isinstance(my_bias, float):
        values = np.full(ny, my_bias)
    for row in range(ny):
        imarr[row] += values[row]
    biasim.setXY0(im.getX0(), im.getY0())
    return biasim

def trim(im, imaging):
    """Trim the prescan and overscan regions.

    Args:
        im: A masked (lsst.afw.image.imageLib.MaskedImageF) or unmasked
            (lsst.afw.image.imageLib.ImageF) afw image.
        imaging: A bounding box containing only the imaging section and
            excluding the prescan.
    Returns:
        An afw image.
    """

    return im.Factory(im, imaging)

def unbias_and_trim(im, overscan, imaging=None, dxmin=5, dxmax=2, bias_method='row',
                    bias_frame=None, **kwargs):
    """Subtract the offset calculated from the serial overscan region and optionally trim
    prescan and overscan regions. Includes the option to subtract the median of a stack of
    offset-subtracted bias frames to remove the bias level.

    Args:
        im: A masked (lsst.afw.image.imageLib.MaskedImageF) or unmasked
            (lsst.afw.image.imageLib.ImageF) afw image.
        overscan: A bounding box for the serial overscan region.
        imaging: A bounding box containing only the imaging section and
            excluding the prescan.
        dxmin: The number of columns to skip at the beginning of the serial
            overscan region.
        dxmax: The number of columns to skip at the end of the serial overscan region.
        bias_method: Either 'mean', 'row', 'func' or 'spline'.
        bias_frame: A single bias image containing a set of stacked oversan-corrected
            and trimmed bias frames.

    Keyword Arguments:
        fit_order: The order of the polynomial. This only needs to be specified when using
            the 'func' method. The default is: 1.
        k: The degree of the spline fit. This only needs to be specified when using the 'spline'
            method. The default is: 3.
        s: The amount of smoothing to be applied to the fit. This only needs to be specified when
            using the 'spline' method. The default is: 18000.
        t: The number of knots. If None, finds the number of knots to use for a given smoothing
            factor, s. This only needs to be specified when using the 'spline' method.
            The default is: None.

    Returns:
        An afw image.
    """

    im -= bias_image(im, overscan, dxmin=dxmin, dxmax=dxmax, bias_method=bias_method, **kwargs)
    if bias_frame:
        im -= bias_frame
    if imaging is not None:
        return trim(im, imaging)
    return im


def set_bitpix(hdu, bitpix):
    dtypes = {16: np.int16, -32: np.float32, 32: np.int32}
    for keyword in 'BSCALE BZERO'.split():
        if keyword in hdu.header:
            del hdu.header[keyword]
    if bitpix > 0:
        my_round = np.round
    else:
        def my_round(x): return x
    hdu.data = np.array(my_round(hdu.data), dtype=dtypes[bitpix])


def fits_median_file(files, outfile, bitpix=16, overwrite=True):
    output = fits.HDUList()
    output.append(fits.PrimaryHDU())
    all_amps = allAmps()
    for amp in all_amps:
        data = fits_median(files, hdu=dm_hdu(amp)).getArray()
        if bitpix < 0:
            output.append(fits.ImageHDU(data=data))
        else:
            output.append(fits.CompImageHDU(data=data,
                                            compresssion_type='RICE_1'))
    with warnings.catch_warnings():
        warnings.filterwarnings('ignore', category=UserWarning, append=True)
        warnings.filterwarnings('ignore', category=AstropyWarning, append=True)
        warnings.filterwarnings('ignore', category=AstropyUserWarning,
                                append=True)
        with fits.open(files[0]) as template:
            output[0].header.update(template[0].header)
            output[0].header['FILENAME'] = os.path.basename(outfile)
            for amp in all_amps:
                output[amp].header.update(template[amp].header)
                set_bitpix(output[amp], bitpix)
            fitsWriteto(output, outfile, overwrite=overwrite)


def fits_mean_file(files, outfile, overwrite=True, bitpix=32):
    output = fits.HDUList()
    output.append(fits.PrimaryHDU())
    all_amps = allAmps()
    for amp in all_amps:
        images = [afwImage.ImageF(item, dm_hdu(amp)) for item in files]
        if lsst.afw.__version__.startswith('12.0'):
            images = afwImage.vectorImageF(images)
        mean_image = afwMath.statisticsStack(images, afwMath.MEAN)
        if bitpix < 0:
            output.append(fits.ImageHDU(data=mean_image.getArray()))
        else:
            output.append(fits.CompImageHDU(data=mean_image.getArray(),
                                            compression_type='RICE_1'))
    with warnings.catch_warnings():
        warnings.filterwarnings('ignore', category=UserWarning, append=True)
        warnings.filterwarnings('ignore', category=AstropyWarning, append=True)
        warnings.filterwarnings('ignore', category=AstropyUserWarning,
                                append=True)
        with fits.open(files[0]) as template:
            output[0].header.update(template[0].header)
            output[0].header['FILENAME'] = os.path.basename(outfile)
            for amp in all_amps:
                output[amp].header.update(template[amp].header)
                set_bitpix(output[amp], bitpix)
            for i in (-3, -2, -1):
                output.append(template[i])
            fitsWriteto(output, outfile, overwrite=overwrite)


def fits_median(files, hdu=2, fix=True):
    """Compute the median image from a set of image FITS files."""
    ims = [afwImage.ImageF(f, hdu) for f in files]
    exptimes = [Metadata(f).get('EXPTIME') for f in files]

    if min(exptimes) != max(exptimes):
        raise RuntimeError("Error: unequal exposure times")

    if fix:
        medians = np.array([median(im) for im in ims])
        med = sum(medians)/len(medians)
        errs = medians - med
        for im, err in zip(ims, errs):
            im -= err

    if lsst.afw.__version__.startswith('12.0'):
        ims = afwImage.vectorImageF(ims)
    median_image = afwMath.statisticsStack(ims, afwMath.MEDIAN)

    return median_image

def stack(ims, statistic=afwMath.MEDIAN):
    """Stacks a list of images based on a statistic."""
    #images = []
    try:
        images = afwImage.vectorImageF()
    except AttributeError:
        images = []
    for image in ims:
        images.append(image)
    if lsst.afw.__version__.startswith('12.0'):
        images = afwImage.vectorImageF(images)
    summary = afwMath.statisticsStack(images, statistic)
    return summary


def superbias(files, overscan, imaging=None, dxmin=5, dxmax=2, bias_method='row',
               hdu=2, statistic=afwMath.MEDIAN, **kwargs):
    """Generates a single stacked 'super' bias frame based on
    a statistic. Images must be either all masked or all unmasked."""
    ims = [afwImage.ImageF(f, hdu) for f in files]
    bias_frames = []
    for im in ims:
        bias_frame = unbias_and_trim(im, overscan, imaging, dxmin, dxmax, bias_method, **kwargs)
        bias_frames.append(bias_frame)
    return stack(bias_frames, statistic)

def superbias_file(files, overscan, outfile, imaging=None, dxmin=5, dxmax=2,
                    bias_method='row', bitpix=-32, clobber=True, **kwargs):
    images = {amp : superbias(files, overscan, imaging, dxmin, dxmax, bias_method,
                              hdu=dm_hdu(amp), **kwargs) for amp in allAmps(files[0])}
    writeFits(images, outfile, files[0], bitpix=bitpix)

def writeFits(images, outfile, template_file, bitpix=32):
    output = fits.HDUList()
    output.append(fits.PrimaryHDU())
    all_amps = allAmps()
    for amp in all_amps:
        if bitpix < 0:
            output.append(fits.ImageHDU(data=images[amp].getArray()))
        else:
            output.append(fits.CompImageHDU(data=images[amp].getArray(),
                                            compression_type='RICE_1'))
    with warnings.catch_warnings():
        warnings.filterwarnings('ignore', category=UserWarning, append=True)
        warnings.filterwarnings('ignore', category=AstropyWarning, append=True)
        warnings.filterwarnings('ignore', category=AstropyUserWarning,
                                append=True)

        with fits.open(template_file) as template:
            output[0].header.update(template[0].header)
            output[0].header['FILENAME'] = outfile
            for amp in all_amps:
                output[amp].header.update(template[amp].header)
                set_bitpix(output[amp], bitpix)
            for i in (-3, -2, -1):
                output.append(template[i])
            fitsWriteto(output, outfile, overwrite=True, checksum=True)

def check_temperatures(files, tol, setpoint=None, warn_only=False):
    for infile in files:
        md = Metadata(infile)  # Read PHDU keywords
        if setpoint is not None:
            ref_temp = setpoint
        else:
            ref_temp = md.get('TEMP_SET')
        try:
            ccd_temp = md.get('CCDTEMP')
        except:
            print("Missing CCDTEMP keyword:", infile)
            return
        if np.abs(ccd_temp - ref_temp) > tol:
            what = "Measured operating temperature %(ccd_temp)s departs from expected temperature %(ref_temp)s by more than the %(tol)s tolerance for file %(infile)s" % locals(
            )
            if warn_only:
                print(what)
            else:
                raise RuntimeError(what)

class SubRegionSampler(object):
    def __init__(self, dx, dy, nsamp, imaging):
        self.dx = dx
        self.dy = dy
        #
        # Generate sub-regions at random locations on the segment
        # imaging region.
        #
        self.xarr = random.randint(imaging.getWidth() - dx - 1, size=nsamp)
        self.yarr = random.randint(imaging.getHeight() - dy - 1, size=nsamp)
        self.imaging = imaging

    def bbox(self, x, y):
        return afwGeom.Box2I(afwGeom.Point2I(int(x), int(y)),
                             afwGeom.Extent2I(self.dx, self.dy))

    def subim(self, im, x, y):
        return im.Factory(im, self.bbox(x, y))


def bad_column(column_indices, threshold):
    """
    Count the sizes of contiguous sequences of masked pixels and
    return True if the length of any sequence exceeds the threshold
    number.
    """
    if len(column_indices) < threshold:
        # There are not enough masked pixels to mark this as a bad
        # column.
        return False
    # Fill an array with zeros, then fill with ones at mask locations.
    column = np.zeros(max(column_indices) + 1)
    column[(column_indices,)] = 1
    # Count pixels in contiguous masked sequences.
    masked_pixel_count = []
    last = 0
    for value in column:
        if value != 0 and last == 0:
            masked_pixel_count.append(1)
        elif value != 0 and last != 0:
            masked_pixel_count[-1] += 1
        last = value
    if len(masked_pixel_count) > 0 and max(masked_pixel_count) >= threshold:
        return True
    return False


def rebin_array(arr, binsize, use_mean=False):
    "See http://scipython.com/blog/binning-a-2d-array-in-numpy/"
    if binsize == 1:
        return arr
    shape = (arr.shape[0]//binsize, binsize, arr.shape[1]//binsize, binsize)
    if use_mean:
        result = arr.reshape(shape).mean(-1).mean(1)
    else:
        result = arr.reshape(shape).sum(-1).sum(1)
    return result


def rebin(image, binsize, use_mean=False):
    rebinned_array = rebin_array(image.getArray(), binsize, use_mean=use_mean)
    output_image = image.Factory(*rebinned_array.shape)
    out_array = output_image.getArray()
    out_array += rebinned_array
    return output_image


if __name__ == '__main__':
    import glob

    files = glob.glob('data/dark*.fits')
    im = fits_median(files)<|MERGE_RESOLUTION|>--- conflicted
+++ resolved
@@ -212,18 +212,15 @@
     Returns:
         An image with size equal to the input image containing the offset level.
     """
-<<<<<<< HEAD
     if bias_method not in ['mean', 'row', 'func', 'spline', 'none']:
         raise RuntimeError('Bias method must be either "none", "mean", "row", "func" or "spline".')  
 
     def dummy_none(im, overscan, dxmin, dxmax, **kwargs):
         return 0.0
     method = {'mean' : bias, 'row' : bias_row, 'func' : bias_func, 'spline' : bias_spline, 'none' : dummy_none}
-=======
     if bias_method not in ['mean', 'row', 'func', 'spline']:
         raise RuntimeError('Bias method must be either "mean", "row", "func" or "spline".')
     method = {'mean' : bias, 'row' : bias_row, 'func' : bias_func, 'spline' : bias_spline}
->>>>>>> 2820ea9f
     my_bias = method[bias_method](im, overscan, dxmin=dxmin, dxmax=dxmax, **kwargs)
     biasim = afwImage.ImageF(im.getDimensions())
     imarr = biasim.getArray()
