"""
@brief Module to perform standard operations on sensor images such
computing median images, unbiasing using the serial overscan region,
trimming, etc..
"""
from __future__ import print_function
from __future__ import absolute_import
import os
import warnings
import numpy as np
import numpy.random as random
from scipy import interpolate
from astropy.io import fits
from astropy.utils.exceptions import AstropyWarning, AstropyUserWarning
from .fitsTools import fitsWriteto
import lsst.afw
import lsst.afw.geom as afwGeom
import lsst.afw.image as afwImage
import lsst.afw.math as afwMath

class Metadata(object):
    def __init__(self, infile, hdu=0):
        self.header = None
        try:
            self.md = afwImage.readMetadata(infile, dm_hdu(hdu))
        except:
            # This exception occurs when DM stack encounters a "." in
            # a FITS header keyword.
            self.header = fits.open(infile)[hdu].header

    def get(self, key):
        return self(key)

    def __call__(self, key):
        if self.header is None:
            return self.md.get(key)
        else:
            return self.header[key]


def allAmps(fits_file=None):
    all_amps = list(range(1, 17))
    if fits_file is None:
        return all_amps
    try:
        with fits.open(fits_file) as f:
            namps = f[0].header['NAMPS']
        return list(range(1, namps+1))
    except KeyError:
        return all_amps


# Segment ID to HDU number in FITS dictionary
hdu_dict = dict([(1, 'Segment10'), (2, 'Segment11'), (3, 'Segment12'),
                 (4, 'Segment13'), (5, 'Segment14'), (6, 'Segment15'),
                 (7, 'Segment16'), (8, 'Segment17'), (9, 'Segment07'),
                 (10, 'Segment06'), (11, 'Segment05'), (12, 'Segment04'),
                 (13, 'Segment03'), (14, 'Segment02'), (15, 'Segment01'),
                 (16, 'Segment00')])

channelIds = dict([(i, hdu_dict[i][-2:]) for i in allAmps()])


def mean(x): return afwMath.makeStatistics(x, afwMath.MEAN).getValue()


def median(x): return afwMath.makeStatistics(x, afwMath.MEDIAN).getValue()


def stdev(x): return afwMath.makeStatistics(x, afwMath.STDEV).getValue()


def dm_hdu(hdu):
    """ Compute DM HDU from the actual FITS file HDU."""
    if lsst.afw.__version__.startswith('12.0'):
        return hdu + 1
    return hdu


def bias(im, overscan, **kwargs):
    """Compute the offset from the mean of the pixels in the serial
    overscan region.
    
    Args:
        im: A masked (lsst.afw.image.imageLib.MaskedImageF) or unmasked 
            (lsst.afw.image.imageLib.ImageF) afw image.
        overscan: A bounding box for the serial overscan region.

    Returns:
        A single float value for the mean of the overscan region.
    """
    return mean(im.Factory(im, overscan))

def bias_row(im, overscan, dxmin=5, dxmax=2, statistic=np.mean, **kwargs):
    """Compute the offset based on a statistic for each row in the serial 
    overscan region for columns dxmin through dxmax.
    
    Args:
        im: A masked (lsst.afw.image.imageLib.MaskedImageF) or unmasked 
            (lsst.afw.image.imageLib.ImageF) afw image.
        overscan: A bounding box for the serial overscan region.
        dxmin: The number of columns to skip at the beginning of the serial 
            overscan region.
        dxmax: The number of columns to skip at the end of the serial overscan region.
        statistic: The statistic to use to calculate the offset for each row.

    Returns:
        A numpy array with length equal to the number of rows in the serial overscan
        region.
    """
    try:
        imarr = im.Factory(im, overscan).getArray()
    except AttributeError: # Dealing with a MaskedImage
        imarr = im.Factory(im, overscan).getImage().getArray()
    ny, nx = imarr.shape
    rows = np.arange(ny)
    values = np.array([statistic(imarr[j][dxmin:-dxmax]) for j in rows])
    return lambda x: values[x]

def bias_func(im, overscan, dxmin=5, dxmax=2, statistic=np.mean, **kwargs):
    """Compute the offset by fitting a polynomial (order 1 by default)
    to the mean of each row of the serial overscan region.  This
    returns a numpy.poly1d object with the fitted bias as function of pixel row. 
    Allows the option to explicitly set the fit order to apply to 
    each row using additional **kwargs.

    Args:
        im: A masked (lsst.afw.image.imageLib.MaskedImageF) or unmasked 
            (lsst.afw.image.imageLib.ImageF) afw image.
        overscan: A bounding box for the serial overscan region.
        dxmin: The number of columns to skip at the beginning of the serial
            overscan region.
        dxmax: The number of columns to skip at the end of the serial overscan region.
        statistic: The statistic to use to calculate the offset for each row.   
 
    Keyword Arguments:
        fit_order: The order of the polynomial. The default is: 1.

    Returns:
        A np.poly1d object containing the coefficients for the polynomial fit.
    """
    try:
        imarr = im.Factory(im, overscan).getArray()
    except AttributeError: # Dealing with a MaskedImage
        imarr = im.Factory(im, overscan).getImage().getArray()
    ny, nx = imarr.shape
    rows = np.arange(ny)
    values = np.array([statistic(imarr[j][dxmin:-dxmax]) for j in rows])
    return np.poly1d(np.polyfit(rows, values, kwargs.get('fit_order', 1))) 

def bias_spline(im, overscan, dxmin=5, dxmax=2, statistic=np.mean, **kwargs):
    """Compute the offset by fitting a spline to the mean of each row in the 
    serial overscan region.

    Args:
        im: A masked (lsst.afw.image.imageLib.MaskedImageF) or unmasked
            (lsst.afw.image.imageLib.ImageF) afw image.
        overscan: A bounding box for the serial overscan region.
        dxmin: The number of columns to skip at the beginning of the serial
            overscan region.
        dxmax: The number of columns to skip at the end of the serial overscan region.
        statistic: The statistic to use to calculate the offset for each row.

    Keyword Arguments:
        k: The degree of the spline fit. The default is: 3.
        s: The amount of smoothing to be applied to the fit. The default is: 18000.
        t: The number of knots. If None, finds the number of knots to use 
            for a given smoothing factor, s. The default is: None.

    Returns:
        A tuple (t,c,k) containing the vector of knots, the B-spline coefficients, 
        and the degree of the spline.
    """ 

    try:
        imarr = im.Factory(im, overscan).getArray()
    except AttributeError: # Dealing with a MaskedImage
        imarr = im.Factory(im, overscan).getImage().getArray() 
    ny, nx = imarr.shape
    rows = np.arange(ny)
    values = np.array([statistic(imarr[j][dxmin:-dxmax]) for j in rows])
    rms = 7 # Expected read noise per pixel
    weights = np.ones(ny) * (rms / np.sqrt(nx))
    return interpolate.splrep(rows, values, w=1/weights, k=kwargs.get('k', 3), 
                              s=kwargs.get('s', 18000), t=kwargs.get('t', None))

def bias_image(im, overscan, dxmin=5, dxmax=2, statistic=np.mean, bias_method='row', **kwargs):
    """Generate a bias image containing the offset values calculated from 
    bias(), bias_row(), bias_func() or bias_spline().
    
    Args:
        im: A masked (lsst.afw.image.imageLib.MaskedImageF) or unmasked 
            (lsst.afw.image.imageLib.ImageF) afw image.
        overscan: A bounding box for the serial overscan region.
        dxmin: The number of columns to skip at the beginning of the serial
            overscan region.
        dxmax: The number of columns to skip at the end of the serial overscan region.
        statistic: The statistic to use to calculate the offset for each row.
        bias_method: Either 'mean', 'row', 'func' or 'spline'.

    Keyword Arguments:
        fit_order: The order of the polynomial. This only needs to be specified when 
            using the 'func' method. The default is: 1.
        k: The degree of the spline fit. This only needs to be specified when using 
            the 'spline' method. The default is: 3.
        s: The amount of smoothing to be applied to the fit. This only needs to be 
            specified when using the 'spline' method. The default is: 18000.
        t: The number of knots. If None, finds the number of knots to use for a given 
            smoothing factor, s. This only needs to be specified when using the 'spline' 
            method. The default is: None.

    Returns:
        An image with size equal to the input image containing the offset level. 
    """
    if bias_method not in ['mean', 'row', 'func', 'spline', 'none']:
        raise RuntimeError('Bias method must be either "none", "mean", "row", "func" or "spline".')  

    def dummy_none(im, overscan, dxmin, dxmax, **kwargs):
        return 0.0
    method = {'mean' : bias, 'row' : bias_row, 'func' : bias_func, 'spline' : bias_spline, 'none' : dummy_none}
    my_bias = method[bias_method](im, overscan, dxmin=dxmin, dxmax=dxmax, **kwargs)
    biasim = afwImage.ImageF(im.getDimensions())
    imarr = biasim.getArray()
    ny, nx = imarr.shape
    if (bias_method == 'row') or (bias_method == 'func'):
        values = my_bias(np.arange(ny))
    elif bias_method == 'spline':
        values = interpolate.splev(np.arange(ny), my_bias)
    elif isinstance(my_bias, float):
        values = np.full(ny, my_bias)
    for row in range(ny):
        imarr[row] += values[row]
    biasim.setXY0(im.getX0(), im.getY0())
    return biasim

def trim(im, imaging):
    """Trim the prescan and overscan regions.

    Args:
        im: A masked (lsst.afw.image.imageLib.MaskedImageF) or unmasked 
            (lsst.afw.image.imageLib.ImageF) afw image.
        imaging: A bounding box containing only the imaging section and 
            excluding the prescan.
    Returns:
        An afw image. 
    """

    return im.Factory(im, imaging)

def unbias_and_trim(im, overscan, imaging=None, dxmin=5, dxmax=2, bias_method='row', 
                    bias_frame=None, **kwargs):
    """Subtract the offset calculated from the serial overscan region and optionally trim 
    prescan and overscan regions. Includes the option to subtract the median of a stack of 
    offset-subtracted bias frames to remove the bias level.
    
    Args:
        im: A masked (lsst.afw.image.imageLib.MaskedImageF) or unmasked 
            (lsst.afw.image.imageLib.ImageF) afw image.
        overscan: A bounding box for the serial overscan region.
        imaging: A bounding box containing only the imaging section and 
            excluding the prescan.
        dxmin: The number of columns to skip at the beginning of the serial
            overscan region.
        dxmax: The number of columns to skip at the end of the serial overscan region.
        bias_method: Either 'mean', 'row', 'func' or 'spline'.
        bias_frame: A single bias image containing a set of stacked oversan-corrected
            and trimmed bias frames.

    Keyword Arguments:
        fit_order: The order of the polynomial. This only needs to be specified when using 
            the 'func' method. The default is: 1.
        k: The degree of the spline fit. This only needs to be specified when using the 'spline' 
            method. The default is: 3.
        s: The amount of smoothing to be applied to the fit. This only needs to be specified when 
            using the 'spline' method. The default is: 18000.
        t: The number of knots. If None, finds the number of knots to use for a given smoothing 
            factor, s. This only needs to be specified when using the 'spline' method. 
            The default is: None.

    Returns:
        An afw image.
    """
    
    im -= bias_image(im, overscan, dxmin=dxmin, dxmax=dxmax, bias_method=bias_method, **kwargs)
    if bias_frame:
        im -= bias_frame
    if imaging is not None:
        return trim(im, imaging)
    return im


def set_bitpix(hdu, bitpix):
    dtypes = {16: np.int16, -32: np.float32, 32: np.int32}
    for keyword in 'BSCALE BZERO'.split():
        if keyword in hdu.header:
            del hdu.header[keyword]
    if bitpix > 0:
        my_round = np.round
    else:
        def my_round(x): return x
    hdu.data = np.array(my_round(hdu.data), dtype=dtypes[bitpix])


def fits_median_file(files, outfile, bitpix=16, overwrite=True):
    output = fits.HDUList()
    output.append(fits.PrimaryHDU())
    all_amps = allAmps()
    for amp in all_amps:
        data = fits_median(files, hdu=dm_hdu(amp)).getArray()
        if bitpix < 0:
            output.append(fits.ImageHDU(data=data))
        else:
            output.append(fits.CompImageHDU(data=data,
                                            compresssion_type='RICE_1'))
    with warnings.catch_warnings():
        warnings.filterwarnings('ignore', category=UserWarning, append=True)
        warnings.filterwarnings('ignore', category=AstropyWarning, append=True)
        warnings.filterwarnings('ignore', category=AstropyUserWarning,
                                append=True)
        with fits.open(files[0]) as template:
            output[0].header.update(template[0].header)
            output[0].header['FILENAME'] = os.path.basename(outfile)
            for amp in all_amps:
                output[amp].header.update(template[amp].header)
                set_bitpix(output[amp], bitpix)
            fitsWriteto(output, outfile, overwrite=overwrite)


def fits_mean_file(files, outfile, overwrite=True, bitpix=32):
    output = fits.HDUList()
    output.append(fits.PrimaryHDU())
    all_amps = allAmps()
    for amp in all_amps:
        images = [afwImage.ImageF(item, dm_hdu(amp)) for item in files]
        if lsst.afw.__version__.startswith('12.0'):
            images = afwImage.vectorImageF(images)
        mean_image = afwMath.statisticsStack(images, afwMath.MEAN)
        if bitpix < 0:
            output.append(fits.ImageHDU(data=mean_image.getArray()))
        else:
            output.append(fits.CompImageHDU(data=mean_image.getArray(),
                                            compression_type='RICE_1'))
    with warnings.catch_warnings():
        warnings.filterwarnings('ignore', category=UserWarning, append=True)
        warnings.filterwarnings('ignore', category=AstropyWarning, append=True)
        warnings.filterwarnings('ignore', category=AstropyUserWarning,
                                append=True)
        with fits.open(files[0]) as template:
            output[0].header.update(template[0].header)
            output[0].header['FILENAME'] = os.path.basename(outfile)
            for amp in all_amps:
                output[amp].header.update(template[amp].header)
                set_bitpix(output[amp], bitpix)
            for i in (-3, -2, -1):
                output.append(template[i])
            fitsWriteto(output, outfile, overwrite=overwrite)


def fits_median(files, hdu=2, fix=True):
    """Compute the median image from a set of image FITS files."""
    ims = [afwImage.ImageF(f, hdu) for f in files]
    exptimes = [Metadata(f).get('EXPTIME') for f in files]

    if min(exptimes) != max(exptimes):
        raise RuntimeError("Error: unequal exposure times")

    if fix:
        medians = np.array([median(im) for im in ims])
        med = sum(medians)/len(medians)
        errs = medians - med
        for im, err in zip(ims, errs):
            im -= err

    if lsst.afw.__version__.startswith('12.0'):
        ims = afwImage.vectorImageF(ims)
    median_image = afwMath.statisticsStack(ims, afwMath.MEDIAN)

    return median_image

def stack(ims, statistic=afwMath.MEDIAN):
    """Stacks a list of images based on a statistic."""
    #images = []
    try:
        images = afwImage.vectorImageF()
    except AttributeError:
        images = []
    for image in ims:
<<<<<<< HEAD
        try:
            images.push_back(image)
        except AttributeError:
            images.append(image)
=======
        images.append(image)
    if lsst.afw.__version__.startswith('12.0'):
        images = afwImage.vectorImageF(images)
>>>>>>> f32dfcd7
    summary = afwMath.statisticsStack(images, statistic)
    return summary


def superbias(files, overscan, imaging=None, dxmin=5, dxmax=2, bias_method='row', 
               hdu=2, statistic=afwMath.MEDIAN, **kwargs):
    """Generates a single stacked 'super' bias frame based on 
    a statistic. Images must be either all masked or all unmasked."""
    ims = [afwImage.ImageF(f, hdu) for f in files]
    bias_frames = []
    for im in ims:
        bias_frame = unbias_and_trim(im, overscan, imaging, dxmin, dxmax, bias_method, **kwargs)
        bias_frames.append(bias_frame)
    return stack(bias_frames, statistic)

def superbias_file(files, overscan, outfile, imaging=None, dxmin=5, dxmax=2, 
                    bias_method='row', bitpix=-32, clobber=True, **kwargs):
    images = {amp : superbias(files, overscan, imaging, dxmin, dxmax, bias_method,
                              hdu=dm_hdu(amp), **kwargs) for amp in allAmps(files[0])}     
    writeFits(images, outfile, files[0], bitpix=bitpix) 

def writeFits(images, outfile, template_file, bitpix=32):
    output = fits.HDUList()
    output.append(fits.PrimaryHDU())
    all_amps = allAmps()
    for amp in all_amps:
        if bitpix < 0:
            output.append(fits.ImageHDU(data=images[amp].getArray()))
        else:
            output.append(fits.CompImageHDU(data=images[amp].getArray(),
                                            compression_type='RICE_1'))
    with warnings.catch_warnings():
        warnings.filterwarnings('ignore', category=UserWarning, append=True)
        warnings.filterwarnings('ignore', category=AstropyWarning, append=True)
        warnings.filterwarnings('ignore', category=AstropyUserWarning,
                                append=True)

        with fits.open(template_file) as template:
            output[0].header.update(template[0].header)
            output[0].header['FILENAME'] = outfile
            for amp in all_amps:
                output[amp].header.update(template[amp].header)
                set_bitpix(output[amp], bitpix)
            for i in (-3, -2, -1):
                output.append(template[i])
            fitsWriteto(output, outfile, overwrite=True, checksum=True)

def check_temperatures(files, tol, setpoint=None, warn_only=False):
    for infile in files:
        md = Metadata(infile)  # Read PHDU keywords
        if setpoint is not None:
            ref_temp = setpoint
        else:
            ref_temp = md.get('TEMP_SET')
        try:
            ccd_temp = md.get('CCDTEMP')
        except:
            print("Missing CCDTEMP keyword:", infile)
            return
        if np.abs(ccd_temp - ref_temp) > tol:
            what = "Measured operating temperature %(ccd_temp)s departs from expected temperature %(ref_temp)s by more than the %(tol)s tolerance for file %(infile)s" % locals(
            )
            if warn_only:
                print(what)
            else:
                raise RuntimeError(what)

class SubRegionSampler(object):
    def __init__(self, dx, dy, nsamp, imaging):
        self.dx = dx
        self.dy = dy
        #
        # Generate sub-regions at random locations on the segment
        # imaging region.
        #
        self.xarr = random.randint(imaging.getWidth() - dx - 1, size=nsamp)
        self.yarr = random.randint(imaging.getHeight() - dy - 1, size=nsamp)
        self.imaging = imaging

    def bbox(self, x, y):
        return afwGeom.Box2I(afwGeom.Point2I(int(x), int(y)),
                             afwGeom.Extent2I(self.dx, self.dy))

    def subim(self, im, x, y):
        return im.Factory(im, self.bbox(x, y))


def bad_column(column_indices, threshold):
    """
    Count the sizes of contiguous sequences of masked pixels and
    return True if the length of any sequence exceeds the threshold
    number.
    """
    if len(column_indices) < threshold:
        # There are not enough masked pixels to mark this as a bad
        # column.
        return False
    # Fill an array with zeros, then fill with ones at mask locations.
    column = np.zeros(max(column_indices) + 1)
    column[(column_indices,)] = 1
    # Count pixels in contiguous masked sequences.
    masked_pixel_count = []
    last = 0
    for value in column:
        if value != 0 and last == 0:
            masked_pixel_count.append(1)
        elif value != 0 and last != 0:
            masked_pixel_count[-1] += 1
        last = value
    if len(masked_pixel_count) > 0 and max(masked_pixel_count) >= threshold:
        return True
    return False


def rebin_array(arr, binsize, use_mean=False):
    "See http://scipython.com/blog/binning-a-2d-array-in-numpy/"
    if binsize == 1:
        return arr
    shape = (arr.shape[0]//binsize, binsize, arr.shape[1]//binsize, binsize)
    if use_mean:
        result = arr.reshape(shape).mean(-1).mean(1)
    else:
        result = arr.reshape(shape).sum(-1).sum(1)
    return result


def rebin(image, binsize, use_mean=False):
    rebinned_array = rebin_array(image.getArray(), binsize, use_mean=use_mean)
    output_image = image.Factory(*rebinned_array.shape)
    out_array = output_image.getArray()
    out_array += rebinned_array
    return output_image


if __name__ == '__main__':
    import glob

    files = glob.glob('data/dark*.fits')
    im = fits_median(files)<|MERGE_RESOLUTION|>--- conflicted
+++ resolved
@@ -385,16 +385,9 @@
     except AttributeError:
         images = []
     for image in ims:
-<<<<<<< HEAD
-        try:
-            images.push_back(image)
-        except AttributeError:
-            images.append(image)
-=======
         images.append(image)
     if lsst.afw.__version__.startswith('12.0'):
         images = afwImage.vectorImageF(images)
->>>>>>> f32dfcd7
     summary = afwMath.statisticsStack(images, statistic)
     return summary
 
