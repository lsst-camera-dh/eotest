"""
@brief Module to perform standard operations on sensor images such
computing median images, unbiasing using the serial overscan region,
trimming, etc..
"""
from __future__ import print_function
from __future__ import absolute_import
import os
import warnings
import numpy as np
import numpy.random as random
from scipy import interpolate
from astropy.io import fits
from astropy.utils.exceptions import AstropyWarning, AstropyUserWarning
from .fitsTools import fitsWriteto
import lsst.afw
import lsst.geom as lsstGeom
import lsst.afw.image as afwImage
import lsst.afw.math as afwMath

class Metadata(object):
    def __init__(self, infile, hdu=0):
        self.header = None
        try:
            self.md = afwImage.readMetadata(infile, dm_hdu(hdu))
        except:
            # This exception occurs when DM stack encounters a "." in
            # a FITS header keyword.
            self.header = fits.open(infile)[hdu].header

    def get(self, key):
        return self(key)

    def __call__(self, key):
        if self.header is None:
            return self.md.getScalar(key)
        else:
            return self.header[key]


def allAmps(fits_file=None):
    all_amps = list(range(1, 17))
    if fits_file is None:
        return all_amps
    with fits.open(fits_file) as f:
        try:
            # Get the number of amps from the FITS header if this is
            # ptc or detector response file.
            namps = f[0].header['NAMPS']
        except KeyError:
            # Otherwise, this is a raw image FITS file, so infer the
            # number of amps from the number of extensions.
            if len(f) <= 12:
                # Wavefront sensor
                return list(range(1, 9))
            else:
                # Full 16 amp sensor.
                return all_amps
        else:
            # Number of amps specified in the FITS file header.
            return list(range(1, namps + 1))


# Segment ID to HDU number in FITS dictionary
hdu_dict = dict([(1, 'Segment10'), (2, 'Segment11'), (3, 'Segment12'),
                 (4, 'Segment13'), (5, 'Segment14'), (6, 'Segment15'),
                 (7, 'Segment16'), (8, 'Segment17'), (9, 'Segment07'),
                 (10, 'Segment06'), (11, 'Segment05'), (12, 'Segment04'),
                 (13, 'Segment03'), (14, 'Segment02'), (15, 'Segment01'),
                 (16, 'Segment00')])

channelIds = dict([(i, hdu_dict[i][-2:]) for i in allAmps()])


def mean(x): return afwMath.makeStatistics(x, afwMath.MEAN).getValue()


def median(x): return afwMath.makeStatistics(x, afwMath.MEDIAN).getValue()


def stdev(x): return afwMath.makeStatistics(x, afwMath.STDEV).getValue()


def dm_hdu(hdu):
    """ Compute DM HDU from the actual FITS file HDU."""
    if lsst.afw.__version__.startswith('12.0'):
        return hdu + 1
    return hdu


def bias(im, overscan, **kwargs):
    """Compute the offset from the mean of the pixels in the serial
    overscan region.

    Args:
        im: A masked (lsst.afw.image.imageLib.MaskedImageF) or unmasked 
            (lsst.afw.image.imageLib.ImageF) afw image.
        overscan: A bounding box for the serial overscan region.

    Returns:
        A single float value for the mean of the overscan region.
    """
    return mean(im.Factory(im, overscan))

def bias_row(im, overscan, dxmin=5, dxmax=2, statistic=np.mean, **kwargs):
    """Compute the offset based on a statistic for each row in the serial 
    overscan region for columns dxmin through dxmax.

    Args:
        im: A masked (lsst.afw.image.imageLib.MaskedImageF) or unmasked 
            (lsst.afw.image.imageLib.ImageF) afw image.
        overscan: A bounding box for the serial overscan region.
        dxmin: The number of columns to skip at the beginning of the serial 
            overscan region.
        dxmax: The number of columns to skip at the end of the serial overscan region.
        statistic: The statistic to use to calculate the offset for each row.

    Returns:
        A numpy array with length equal to the number of rows in the serial overscan
        region.
    """
    try:
        imarr = im.Factory(im, overscan).getArray()
    except AttributeError: # Dealing with a MaskedImage
        imarr = im.Factory(im, overscan).getImage().getArray()
    ny, nx = imarr.shape
    rows = np.arange(ny)
    values = np.array([statistic(imarr[j][dxmin:-dxmax]) for j in rows])
    return lambda x: values[x]

def bias_func(im, overscan, dxmin=5, dxmax=2, statistic=np.mean, **kwargs):
    """Compute the offset by fitting a polynomial (order 1 by default)
    to the mean of each row of the serial overscan region.  This
    returns a numpy.poly1d object with the fitted bias as function of pixel row.
    Allows the option to explicitly set the fit order to apply to
    each row using additional **kwargs.

    Args:
        im: A masked (lsst.afw.image.imageLib.MaskedImageF) or unmasked
            (lsst.afw.image.imageLib.ImageF) afw image.
        overscan: A bounding box for the serial overscan region.
        dxmin: The number of columns to skip at the beginning of the serial
            overscan region.
        dxmax: The number of columns to skip at the end of the serial overscan region.
        statistic: The statistic to use to calculate the offset for each row.

    Keyword Arguments:
        fit_order: The order of the polynomial. The default is: 1.

    Returns:
        A np.poly1d object containing the coefficients for the polynomial fit.
    """
    try:
        imarr = im.Factory(im, overscan).getArray()
    except AttributeError: # Dealing with a MaskedImage
        imarr = im.Factory(im, overscan).getImage().getArray()
    ny, nx = imarr.shape
    rows = np.arange(ny)
    values = np.array([statistic(imarr[j][dxmin:-dxmax]) for j in rows])
    return np.poly1d(np.polyfit(rows, values, kwargs.get('fit_order', 1)))

def bias_spline(im, overscan, dxmin=5, dxmax=2, statistic=np.mean, **kwargs):
    """Compute the offset by fitting a spline to the mean of each row in the
    serial overscan region.

    Args:
        im: A masked (lsst.afw.image.imageLib.MaskedImageF) or unmasked
            (lsst.afw.image.imageLib.ImageF) afw image.
        overscan: A bounding box for the serial overscan region.
        dxmin: The number of columns to skip at the beginning of the serial
            overscan region.
        dxmax: The number of columns to skip at the end of the serial overscan region.
        statistic: The statistic to use to calculate the offset for each row.

    Keyword Arguments:
        k: The degree of the spline fit. The default is: 3.
        s: The amount of smoothing to be applied to the fit. The default is: 18000.
        t: The number of knots. If None, finds the number of knots to use
            for a given smoothing factor, s. The default is: None.

    Returns:
        A tuple (t,c,k) containing the vector of knots, the B-spline coefficients,
        and the degree of the spline.
    """

    try:
        imarr = im.Factory(im, overscan).getArray()
    except AttributeError: # Dealing with a MaskedImage
        imarr = im.Factory(im, overscan).getImage().getArray()
    ny, nx = imarr.shape
    rows = np.arange(ny)
    values = np.array([statistic(imarr[j][dxmin:-dxmax]) for j in rows])
    rms = 7 # Expected read noise per pixel
    weights = np.ones(ny) * (rms / np.sqrt(nx))
    return interpolate.splrep(rows, values, w=1/weights, k=kwargs.get('k', 3),
                              s=kwargs.get('s', 18000), t=kwargs.get('t', None))

def bias_image(im, overscan, dxmin=5, dxmax=2, statistic=np.mean, bias_method='row', **kwargs):
    """Generate a bias image containing the offset values calculated from
    bias(), bias_row(), bias_func() or bias_spline().

    Args:
        im: A masked (lsst.afw.image.imageLib.MaskedImageF) or unmasked
            (lsst.afw.image.imageLib.ImageF) afw image.
        overscan: A bounding box for the serial overscan region.
        dxmin: The number of columns to skip at the beginning of the serial
            overscan region.
        dxmax: The number of columns to skip at the end of the serial overscan region.
        statistic: The statistic to use to calculate the offset for each row.
        bias_method: Either 'mean', 'row', 'func' or 'spline'.

    Keyword Arguments:
        fit_order: The order of the polynomial. This only needs to be specified when
            using the 'func' method. The default is: 1.
        k: The degree of the spline fit. This only needs to be specified when using
            the 'spline' method. The default is: 3.
        s: The amount of smoothing to be applied to the fit. This only needs to be
            specified when using the 'spline' method. The default is: 18000.
        t: The number of knots. If None, finds the number of knots to use for a given
            smoothing factor, s. This only needs to be specified when using the 'spline'
            method. The default is: None.

    Returns:
        An image with size equal to the input image containing the offset level.
    """
<<<<<<< HEAD
    if bias_method not in ['mean', 'row', 'func', 'spline', 'none']:
=======
    if bias_method.lower() not in ['mean', 'row', 'func', 'spline', 'none']:
>>>>>>> 95236f82
        raise RuntimeError('Bias method must be either "none", "mean", "row", "func" or "spline".')  

    def dummy_none(im, overscan, dxmin, dxmax, **kwargs):
        return 0.0
    method = {'mean' : bias, 'row' : bias_row, 'func' : bias_func, 'spline' : bias_spline, 'none' : dummy_none}
<<<<<<< HEAD
    if bias_method not in ['mean', 'row', 'func', 'spline']:
        raise RuntimeError('Bias method must be either "mean", "row", "func" or "spline".')
    method = {'mean' : bias, 'row' : bias_row, 'func' : bias_func, 'spline' : bias_spline}
    my_bias = method[bias_method](im, overscan, dxmin=dxmin, dxmax=dxmax, **kwargs)
=======
    my_bias = method[bias_method.lower()](im, overscan, dxmin=dxmin, dxmax=dxmax, **kwargs)
>>>>>>> 95236f82
    biasim = afwImage.ImageF(im.getDimensions())
    imarr = biasim.getArray()
    ny, nx = imarr.shape
    if (bias_method == 'row') or (bias_method == 'func'):
        values = my_bias(np.arange(ny))
    elif bias_method == 'spline':
        values = interpolate.splev(np.arange(ny), my_bias)
    elif isinstance(my_bias, float):
        values = np.full(ny, my_bias)
    for row in range(ny):
        imarr[row] += values[row]
    biasim.setXY0(im.getX0(), im.getY0())
    return biasim

def trim(im, imaging):
    """Trim the prescan and overscan regions.

    Args:
        im: A masked (lsst.afw.image.imageLib.MaskedImageF) or unmasked
            (lsst.afw.image.imageLib.ImageF) afw image.
        imaging: A bounding box containing only the imaging section and
            excluding the prescan.
    Returns:
        An afw image.
    """

    return im.Factory(im, imaging)

def unbias_and_trim(im, overscan, imaging=None, dxmin=5, dxmax=2, bias_method='row',
                    bias_frame=None, **kwargs):
    """Subtract the offset calculated from the serial overscan region and optionally trim
    prescan and overscan regions. Includes the option to subtract the median of a stack of
    offset-subtracted bias frames to remove the bias level.

    Args:
        im: A masked (lsst.afw.image.imageLib.MaskedImageF) or unmasked
            (lsst.afw.image.imageLib.ImageF) afw image.
        overscan: A bounding box for the serial overscan region.
        imaging: A bounding box containing only the imaging section and
            excluding the prescan.
        dxmin: The number of columns to skip at the beginning of the serial
            overscan region.
        dxmax: The number of columns to skip at the end of the serial overscan region.
        bias_method: Either 'mean', 'row', 'func' or 'spline'.
        bias_frame: A single bias image containing a set of stacked oversan-corrected
            and trimmed bias frames.

    Keyword Arguments:
        fit_order: The order of the polynomial. This only needs to be specified when using
            the 'func' method. The default is: 1.
        k: The degree of the spline fit. This only needs to be specified when using the 'spline'
            method. The default is: 3.
        s: The amount of smoothing to be applied to the fit. This only needs to be specified when
            using the 'spline' method. The default is: 18000.
        t: The number of knots. If None, finds the number of knots to use for a given smoothing
            factor, s. This only needs to be specified when using the 'spline' method.
            The default is: None.

    Returns:
        An afw image.
    """

    im -= bias_image(im, overscan, dxmin=dxmin, dxmax=dxmax, bias_method=bias_method, **kwargs)
    if bias_frame:
        im -= bias_frame
    if imaging is not None:
        return trim(im, imaging)
    return im


def set_bitpix(hdu, bitpix):
    dtypes = {16: np.int16, -32: np.float32, 32: np.int32}
    for keyword in 'BSCALE BZERO'.split():
        if keyword in hdu.header:
            del hdu.header[keyword]
    if bitpix > 0:
        my_round = np.round
    else:
        def my_round(x): return x
    hdu.data = np.array(my_round(hdu.data), dtype=dtypes[bitpix])


def fits_median_file(files, outfile, bitpix=16, overwrite=True):
    output = fits.HDUList()
    output.append(fits.PrimaryHDU())
    all_amps = allAmps()
    for amp in all_amps:
        data = fits_median(files, hdu=dm_hdu(amp)).getArray()
        if bitpix < 0:
            output.append(fits.ImageHDU(data=data))
        else:
            output.append(fits.CompImageHDU(data=data,
                                            compresssion_type='RICE_1'))
    with warnings.catch_warnings():
        warnings.filterwarnings('ignore', category=UserWarning, append=True)
        warnings.filterwarnings('ignore', category=AstropyWarning, append=True)
        warnings.filterwarnings('ignore', category=AstropyUserWarning,
                                append=True)
        with fits.open(files[0]) as template:
            output[0].header.update(template[0].header)
            output[0].header['FILENAME'] = os.path.basename(outfile)
            for amp in all_amps:
                output[amp].header.update(template[amp].header)
                set_bitpix(output[amp], bitpix)
            fitsWriteto(output, outfile, overwrite=overwrite)


def fits_mean_file(files, outfile, overwrite=True, bitpix=32):
    output = fits.HDUList()
    output.append(fits.PrimaryHDU())
    all_amps = allAmps()
    for amp in all_amps:
        images = [afwImage.ImageF(item, dm_hdu(amp)) for item in files]
        if lsst.afw.__version__.startswith('12.0'):
            images = afwImage.vectorImageF(images)
        mean_image = afwMath.statisticsStack(images, afwMath.MEAN)
        if bitpix < 0:
            output.append(fits.ImageHDU(data=mean_image.getArray()))
        else:
            output.append(fits.CompImageHDU(data=mean_image.getArray(),
                                            compression_type='RICE_1'))
    with warnings.catch_warnings():
        warnings.filterwarnings('ignore', category=UserWarning, append=True)
        warnings.filterwarnings('ignore', category=AstropyWarning, append=True)
        warnings.filterwarnings('ignore', category=AstropyUserWarning,
                                append=True)
        with fits.open(files[0]) as template:
            output[0].header.update(template[0].header)
            output[0].header['FILENAME'] = os.path.basename(outfile)
            for amp in all_amps:
                output[amp].header.update(template[amp].header)
                set_bitpix(output[amp], bitpix)
            for i in (-3, -2, -1):
                output.append(template[i])
            fitsWriteto(output, outfile, overwrite=overwrite)


def fits_median(files, hdu=2, fix=True):
    """Compute the median image from a set of image FITS files."""
    ims = [afwImage.ImageF(f, hdu) for f in files]
    exptimes = [Metadata(f).get('EXPTIME') for f in files]

    if min(exptimes) != max(exptimes):
        raise RuntimeError("Error: unequal exposure times")

    if fix:
        medians = np.array([median(im) for im in ims])
        med = sum(medians)/len(medians)
        errs = medians - med
        for im, err in zip(ims, errs):
            im -= err

    if lsst.afw.__version__.startswith('12.0'):
        ims = afwImage.vectorImageF(ims)
    median_image = afwMath.statisticsStack(ims, afwMath.MEDIAN)

    return median_image

def stack(ims, statistic=afwMath.MEDIAN):
    """Stacks a list of images based on a statistic."""
    images = []
    for image in ims:
        images.append(image)
    if lsst.afw.__version__.startswith('12.0'):
        images = afwImage.vectorImageF(images)
    summary = afwMath.statisticsStack(images, statistic)
    return summary


def superbias(files, overscan, imaging=None, dxmin=5, dxmax=2, bias_method='row',
               hdu=2, statistic=afwMath.MEDIAN, **kwargs):
    """Generates a single stacked 'super' bias frame based on
    a statistic. Images must be either all masked or all unmasked."""
    ims = [afwImage.ImageF(f, hdu) for f in files]
    bias_frames = [unbias_and_trim(im, overscan, imaging, dxmin, dxmax, bias_method,
                                   **kwargs) for im in ims]
    return stack(bias_frames, statistic)

def superbias_file(files, overscan, outfile, imaging=None, dxmin=5, dxmax=2,
                    bias_method='row', bitpix=-32, clobber=True, **kwargs):
    images = {amp : superbias(files, overscan, imaging, dxmin, dxmax, bias_method,
                              hdu=dm_hdu(amp), **kwargs) for amp in allAmps(files[0])}
    writeFits(images, outfile, files[0], bitpix=bitpix)

def writeFits(images, outfile, template_file, bitpix=32):
    output = fits.HDUList()
    output.append(fits.PrimaryHDU())
    all_amps = allAmps(template_file)
    for amp in all_amps:
        if bitpix < 0:
            output.append(fits.ImageHDU(data=images[amp].getArray()))
        else:
            output.append(fits.CompImageHDU(data=images[amp].getArray(),
                                            compression_type='RICE_1'))
    with warnings.catch_warnings():
        warnings.filterwarnings('ignore', category=UserWarning, append=True)
        warnings.filterwarnings('ignore', category=AstropyWarning, append=True)
        warnings.filterwarnings('ignore', category=AstropyUserWarning,
                                append=True)

        with fits.open(template_file) as template:
            output[0].header.update(template[0].header)
            output[0].header['FILENAME'] = outfile
            metadata = images.get('METADATA', None)
            if metadata is not None:
                for key, val in metadata.items():
                    output[0].header[key] = val
            for amp in all_amps:
                output[amp].header.update(template[amp].header)
                set_bitpix(output[amp], bitpix)
            for i in (-3, -2, -1):
                output.append(template[i])
            fitsWriteto(output, outfile, overwrite=True, checksum=True)

def check_temperatures(files, tol, setpoint=None, warn_only=False):
    for infile in files:
        md = Metadata(infile)  # Read PHDU keywords
        if setpoint is not None:
            ref_temp = setpoint
        else:
            ref_temp = md.get('TEMP_SET')
        try:
            ccd_temp = md.get('CCDTEMP')
        except:
            print("Missing CCDTEMP keyword:", infile)
            return
        if np.abs(ccd_temp - ref_temp) > tol:
            what = "Measured operating temperature %(ccd_temp)s departs from expected temperature %(ref_temp)s by more than the %(tol)s tolerance for file %(infile)s" % locals(
            )
            if warn_only:
                print(what)
            else:
                raise RuntimeError(what)

class SubRegionSampler(object):
    def __init__(self, dx, dy, nsamp, imaging):
        self.dx = dx
        self.dy = dy
        #
        # Generate sub-regions at random locations on the segment
        # imaging region.
        #
        self.xarr = random.randint(imaging.getWidth() - dx - 1, size=nsamp)
        self.yarr = random.randint(imaging.getHeight() - dy - 1, size=nsamp)
        self.imaging = imaging

    def bbox(self, x, y):
        return lsstGeom.Box2I(lsstGeom.Point2I(int(x), int(y)),
                              lsstGeom.Extent2I(self.dx, self.dy))

    def subim(self, im, x, y):
        return im.Factory(im, self.bbox(x, y))


def bad_column(column_indices, threshold):
    """
    Count the sizes of contiguous sequences of masked pixels and
    return True if the length of any sequence exceeds the threshold
    number.
    """
    if len(column_indices) < threshold:
        # There are not enough masked pixels to mark this as a bad
        # column.
        return False
    # Fill an array with zeros, then fill with ones at mask locations.
    column = np.zeros(max(column_indices) + 1)
    column[(column_indices,)] = 1
    # Count pixels in contiguous masked sequences.
    masked_pixel_count = []
    last = 0
    for value in column:
        if value != 0 and last == 0:
            masked_pixel_count.append(1)
        elif value != 0 and last != 0:
            masked_pixel_count[-1] += 1
        last = value
    if len(masked_pixel_count) > 0 and max(masked_pixel_count) >= threshold:
        return True
    return False


def rebin_array(arr, binsize, use_mean=False):
    "See http://scipython.com/blog/binning-a-2d-array-in-numpy/"
    if binsize == 1:
        return arr
    shape = (arr.shape[0]//binsize, binsize, arr.shape[1]//binsize, binsize)
    if use_mean:
        result = arr.reshape(shape).mean(-1).mean(1)
    else:
        result = arr.reshape(shape).sum(-1).sum(1)
    return result


def rebin(image, binsize, use_mean=False):
    rebinned_array = rebin_array(image.getArray(), binsize, use_mean=use_mean)
    output_image = image.Factory(*rebinned_array.shape)
    out_array = output_image.getArray()
    out_array += rebinned_array.transpose()
    return output_image


if __name__ == '__main__':
    import glob

    files = glob.glob('data/dark*.fits')
    im = fits_median(files)<|MERGE_RESOLUTION|>--- conflicted
+++ resolved
@@ -223,24 +223,13 @@
     Returns:
         An image with size equal to the input image containing the offset level.
     """
-<<<<<<< HEAD
-    if bias_method not in ['mean', 'row', 'func', 'spline', 'none']:
-=======
     if bias_method.lower() not in ['mean', 'row', 'func', 'spline', 'none']:
->>>>>>> 95236f82
         raise RuntimeError('Bias method must be either "none", "mean", "row", "func" or "spline".')  
 
     def dummy_none(im, overscan, dxmin, dxmax, **kwargs):
         return 0.0
     method = {'mean' : bias, 'row' : bias_row, 'func' : bias_func, 'spline' : bias_spline, 'none' : dummy_none}
-<<<<<<< HEAD
-    if bias_method not in ['mean', 'row', 'func', 'spline']:
-        raise RuntimeError('Bias method must be either "mean", "row", "func" or "spline".')
-    method = {'mean' : bias, 'row' : bias_row, 'func' : bias_func, 'spline' : bias_spline}
-    my_bias = method[bias_method](im, overscan, dxmin=dxmin, dxmax=dxmax, **kwargs)
-=======
     my_bias = method[bias_method.lower()](im, overscan, dxmin=dxmin, dxmax=dxmax, **kwargs)
->>>>>>> 95236f82
     biasim = afwImage.ImageF(im.getDimensions())
     imarr = biasim.getArray()
     ny, nx = imarr.shape
