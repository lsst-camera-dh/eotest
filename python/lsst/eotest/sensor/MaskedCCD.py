"""
@brief Class to handle masks for a full sensor.  Added mask files can be
or'd to existing masks, and mask bits can be set for use with an
afwMath.makeStatistics object.

@author J. Chiang <jchiang@slac.stanford.edu>
"""
<<<<<<< HEAD
import numpy as np
=======
from __future__ import print_function
from __future__ import absolute_import
>>>>>>> 340cc115
import astropy.io.fits as fits
from lsst.eotest.fitsTools import fitsWriteto
from .AmplifierGeometry import makeAmplifierGeometry
import lsst.daf.base as dafBase
import lsst.afw
import lsst.afw.geom as afwGeom
import lsst.afw.image as afwImage
import lsst.afw.math as afwMath
import lsst.ip.isr as ipIsr
import lsst.pex.exceptions as pexExcept
import lsst.eotest.image_utils as imutils

try:
    afwImage_Mask = afwImage.Mask
except AttributeError:
    afwImage_Mask = afwImage.MaskU

class MaskedCCDBiasImageException(RuntimeError):
    def __init__(self, *args):
        super(MaskedCCDBiasImageException, self).__init__(*args)


class MaskedCCD(dict):
    """
    This is the main abstraction for handling CCD data in the sensor
    acceptance test scripts.  The pixel data for each segment is
    represented by a MaskedImageF object and are accessed via the
    amplifier number.  Masks can be added and manipulated separately
    by various methods.
    """

    def __init__(self, imfile, mask_files=(), bias_frame=None, applyMasks=True):
        super(MaskedCCD, self).__init__()
        self.imfile = imfile
        self.md = imutils.Metadata(imfile)
        self.amp_geom = makeAmplifierGeometry(imfile)
        all_amps = imutils.allAmps(imfile)
        for amp in all_amps:
            image = afwImage.ImageF(imfile, imutils.dm_hdu(amp))
            mask = afwImage_Mask(image.getDimensions())
            self[amp] = afwImage.MaskedImageF(image, mask)
        self._added_mask_types = []
        for mask_file in mask_files:
            self.add_masks(mask_file)
        self.stat_ctrl = afwMath.StatisticsControl()
        if mask_files:
            self.setAllMasks()
        if bias_frame is not None:
            self.bias_frame = MaskedCCD(bias_frame)
        else:
            self.bias_frame = None
        self._applyMasks = applyMasks

    def applyInterpolateFromMask(self, maskedImage, fwhm=0.001):
        for maskName in self._added_mask_types:
            try:
                ipIsr.interpolateFromMask(maskedImage, fwhm=fwhm,
                                          maskName=maskName)
            except pexExcept.InvalidParameterError:
                pass

    def mask_plane_dict(self):
        amp = list(self.keys())[0]
        return dict(list(self[amp].getMask().getMaskPlaneDict().items()))

    def add_masks(self, mask_file):
        """
        Add a masks from a mask file by or-ing with existing masks.
        """
        md = imutils.Metadata(mask_file)
        self._added_mask_types.append(md('MASKTYPE'))
        for amp in self:
            curr_mask = self[amp].getMask()
            curr_mask |= afwImage_Mask(mask_file, imutils.dm_hdu(amp))

    def setMask(self, mask_name=None, clear=False):
        """
        Enable a mask and return the afwMath.StatisticsControl object
        for use by afwMath.makeStatistics. If clear is False, then the
        new mask is or'd with the existing mask.  If clear is False
        and mask_name is None, then all mask bits are cleared.
        """
        if clear:                         # Unset all masks.
            self.stat_ctrl.setAndMask(0)
        if mask_name is not None:         # Set the desired mask.
            new_mask = (self.stat_ctrl.getAndMask()
                        | afwImage_Mask.getPlaneBitMask(mask_name))
            self.stat_ctrl.setAndMask(new_mask)
        return self.stat_ctrl

    def setAllMasks(self):
        "Enable all masks."
        mpd = self.mask_plane_dict()
        mask_bits = 2**len(mpd) - 1
        self.stat_ctrl.setAndMask(mask_bits)
        return self.stat_ctrl

    def bias_image_using_overscan(self, amp, overscan=None, **kwargs):
        if overscan is None:
            overscan = self.amp_geom.serial_overscan
        try:
            return imutils.bias_image(self[amp], overscan=overscan,  **kwargs)
        except pexExcept.LSST_RUNTIME_EXCEPTION as eobj:
            raise MaskedCCDBiasImageException("DM stack error generating bias "
                                              + "image from overscan region:\n"
                                              + str(eobj))

    def bias_image(self, amp, overscan=None, **kwargs):
        """
        Use separately stored metadata to determine file-specified
        overscan region.
        """
        if self.bias_frame is not None:
            #
            # Use bias frame, if available, instead of overscan region
            #
            return self.bias_frame[amp].getImage()
        return self.bias_image_using_overscan(amp, overscan=overscan, **kwargs)

    def bias_subtracted_image(self, amp, overscan=None, **kwargs):
        if self.bias_frame is not None:
            # Make a deep copy of the bias frame.
            bias = self.bias_frame[amp].Factory(self.bias_frame[amp])
            # Subtract x-independent component using overscan.
            bias -= \
                self.bias_frame.bias_image_using_overscan(amp,
                                                          overscan=overscan, **kwargs)
            # Subtract x-independent component of image for this amp
            # using overscan.
            self[amp] -= \
                self.bias_image_using_overscan(amp, overscan=overscan, **kwargs)
            # Subtract structured, x-dependent part.
            self[amp] -= bias
        else:
            self[amp] -= self.bias_image(amp, overscan, **kwargs)
        return self[amp]

    def unbiased_and_trimmed_image(self, amp, overscan=None,
                                   imaging=None, **kwargs):
        unbiased_image = self.bias_subtracted_image(amp, overscan, **kwargs)
        if imaging is None:
            imaging = self.amp_geom.imaging
        mi = imutils.trim(unbiased_image, imaging)
        if self._applyMasks:
            self.applyInterpolateFromMask(mi)
        return mi


def add_mask_files(mask_files, outfile, overwrite=True):
    amp_list = imutils.allAmps(mask_files[0])
    masks = dict([(amp, afwImage_Mask(mask_files[0], imutils.dm_hdu(amp)))
                  for amp in amp_list])
    for mask_file in mask_files[1:]:
        for amp in masks:
            masks[amp] |= afwImage_Mask(mask_file, imutils.dm_hdu(amp))
    output = fits.HDUList()
    output.append(fits.PrimaryHDU())
    output[0].header['MASKTYPE'] = 'SUMMED_MASKS'
    fitsWriteto(output, outfile, overwrite=overwrite)
    for amp in masks:
        md = dafBase.PropertySet()
        md.set('EXTNAME', 'SEGMENT%s' % imutils.channelIds[amp])
        masks[amp].writeFits(outfile, md, 'a')
    return masks


def compute_stats(image, sctrl, weights=None):
    flags = afwMath.MEAN | afwMath.STDEV
    if weights is None:
        stats = afwMath.makeStatistics(image, flags, sctrl)
    else:
        stats = afwMath.makeStatistics(image, weights, flags, sctrl)
    return stats.getValue(afwMath.MEAN), stats.getValue(afwMath.STDEV)


if __name__ == '__main__':
    image_file = 'bright_pix_test.fits'
    mask_files = ('bright_pix_mask.fits', 'CCD250_DEFECTS_mask.fits')

    ccd = MaskedCCD(image_file)
    for mask_file in mask_files:
        print("adding masks from", mask_file)
        ccd.add_masks(mask_file)
        print("mask plane dict:", ccd.mask_plane_dict())
        print()

    amp = imutils.allAmps()[0]

    sctrl = ccd.stat_ctrl
    print(sctrl.getAndMask(), compute_stats(ccd[amp], sctrl))

    sctrl = ccd.setMask('BAD')
    print(sctrl.getAndMask(), compute_stats(ccd[amp], sctrl))

    sctrl = ccd.setMask('CCD250_DEFECTS')
    print(sctrl.getAndMask(), compute_stats(ccd[amp], sctrl))

    sctrl = ccd.setMask(clear=True)
    print(sctrl.getAndMask(), compute_stats(ccd[amp], sctrl))

    sctrl = ccd.setAllMasks()
    print(sctrl.getAndMask(), compute_stats(ccd[amp], sctrl))<|MERGE_RESOLUTION|>--- conflicted
+++ resolved
@@ -5,12 +5,9 @@
 
 @author J. Chiang <jchiang@slac.stanford.edu>
 """
-<<<<<<< HEAD
 import numpy as np
-=======
 from __future__ import print_function
 from __future__ import absolute_import
->>>>>>> 340cc115
 import astropy.io.fits as fits
 from lsst.eotest.fitsTools import fitsWriteto
 from .AmplifierGeometry import makeAmplifierGeometry
