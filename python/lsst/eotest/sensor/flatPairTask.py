--- conflicted
+++ resolved
@@ -188,13 +188,9 @@
                               bias_frame=self.bias_frame,
                               linearity_correction=self.linearity_correction)
             flat2 = MaskedCCD(file2, mask_files=self.mask_files,
-<<<<<<< HEAD
-                              bias_frame=self.bias_frame)
-            seqnum = flat1.md.get('SEQNUM')
-=======
                               bias_frame=self.bias_frame,
                               linearity_correction=self.linearity_correction)
->>>>>>> 24808556
+            seqnum = flat1.md.get('SEQNUM')
 
             exptime1 = flat1.md.get('EXPTIME')
             exptime2 = flat2.md.get('EXPTIME')
