"""
brief Compute the brighter fatter correlation coefficients.  Input is
flat pairs.  Based on the LSST DM cdoe.  Output is the nearest neighbor
coefficients per amp.
"""
import os
import glob
from collections import namedtuple
import numpy as np
from astropy.io import fits
import lsst.geom as lsstGeom
import lsst.afw.math as afwMath
import lsst.pex.config as pexConfig
import lsst.pipe.base as pipeBase
from lsst.eotest import fitsTools
import lsst.eotest.image_utils as imutils
from .MaskedCCD import MaskedCCD
from .EOTestResults import EOTestResults


def find_flat2(flat1):
    """Given flat1, finds flat2."""
    pattern = flat1.split('flat1')[0] + 'flat2*.fits'
    try:
        flat2 = glob.glob(pattern)[0]
        return flat2
    except IndexError:
        return flat1


def split_flats(flats):
    """
    Given a set of flats, splits them into flat1s and flat2s consecutively.
    """
    flat1s = [flats[i] for i in range(len(flats)) if i % 2 == 0]
    flat2s = [flats[i] for i in range(len(flats)) if i % 2 == 1]
    return [(flat1s[i], flat2s[i]) for i in range(len(flat1s))]


def find_flats(flats, flat2_finder=find_flat2):
    """Find flat pairs."""
    file1s = sorted([item.strip() for item in flats
                     if item.find('flat1') != -1])
    return [(f1, flat2_finder(f1)) for f1 in file1s]


class BFConfig(pexConfig.Config):
    """Configuration for BFTask"""
    maxLag = pexConfig.Field("Maximum lag", int, default=2)
    nPixBorder = pexConfig.Field("Number of pixels to clip on the border",
                                 int, default=10)
    nSigmaClip = pexConfig.Field("Number of sigma to clip for corr calc", int,
                                 default=3)
    output_dir = pexConfig.Field("Output directory", str, default=".")
    eotest_results_file = pexConfig.Field("EO test results filename", str,
                                          default=None)
    verbose = pexConfig.Field("Turn verbosity on", bool, default=True)
    backgroundBinSize = pexConfig.Field("Background bin size", int, default=128)


BFAmpResults = namedtuple('BFAmpResults',
                          'COV10 COV10_err COV20 COV20_err COV01 COV01_err COV02 COV02_err COV11 COV11_err mean'.split())


class BFTask(pipeBase.Task):
    """Task to compute the brighter fatter correlation coefficients."""
    ConfigClass = BFConfig
    _DefaultName = "BrighterFatterTask"

    @pipeBase.timeMethod
    def run(self, sensor_id, flat_files, single_pairs=True,
            dark_frame=None, mask_files=(), flat2_finder=None,
            bias_frame=None, meanidx=0, linearity_correction=None,gains=None):
        """
        Compute the average nearest neighbor correlation coefficients for
        all flat pairs given for a particular exposure time.  Additionally
        store the flat means per amp.
        """

        if single_pairs:
            if flat2_finder is None:
                flat2_finder = find_flat2
            flats = find_flats(flat_files, flat2_finder=flat2_finder)
        else:
            flats = split_flats(flat_files)

        all_amps = imutils.allAmps(flat_files[0])

        # List with some number of flat pairs per exposure
        # [[(flat1,flat2),(flat1,flat2)],[(flat1,flat2),(flat1,flat2)]]

        BFResults = {amp: BFAmpResults([], [], [], [], [], [], [], [], [], [], []) for amp in all_amps}

        for flat_pair in flats:
            self.log.info("%s\n%s", *flat_pair)
            ccd1 = MaskedCCD(flat_pair[0], mask_files=mask_files,
                             bias_frame=bias_frame,
                             linearity_correction=linearity_correction,dark_frame=dark_frame)
            ccd2 = MaskedCCD(flat_pair[1], mask_files=mask_files,
                             bias_frame=bias_frame,
                             linearity_correction=linearity_correction,dark_frame=dark_frame)

            for amp in all_amps:
                self.log.info('on amp %s', amp)
                image1 = ccd1.unbiased_and_trimmed_image(amp)
                image2 = ccd2.unbiased_and_trimmed_image(amp)
                prepped_image1, mean1 = self.prep_image(image1, gains[amp])
                prepped_image2, mean2 = self.prep_image(image2, gains[amp])

                # Calculate the average mean of the pair.
                avemean = (mean1 + mean2)/2
                self.log.info('%s', avemean)

                # Compute the correlations.
                corr, corr_err = crossCorrelate(prepped_image1, prepped_image2,
                                                self.config.maxLag,
                                                self.config.nSigmaClip,
                                                self.config.backgroundBinSize)

                # Append the per-amp values for this pair to the
                # corresponding lists.
                BFResults[amp].COV10.append(corr[1][0])
                BFResults[amp].COV10_err.append(corr_err[1][0])
                BFResults[amp].COV20.append(corr[2][0])
                BFResults[amp].COV20_err.append(corr_err[2][0])
                BFResults[amp].COV01.append(corr[0][1])
                BFResults[amp].COV01_err.append(corr_err[0][1])
                BFResults[amp].COV02.append(corr[0][2])
                BFResults[amp].COV02_err.append(corr_err[0][2])
                BFResults[amp].COV11.append(corr[1][1])
                BFResults[amp].COV11_err.append(corr_err[1][1])
                BFResults[amp].mean.append(avemean)

        self.write_eotest_output(BFResults, sensor_id, meanidx=meanidx)

        return BFResults

    def fit_slopes(self,xcorr,ycorr,mean,adu_max):
        xcorr = np.array(xcorr)
        ycorr = np.array(ycorr)
        mean = np.array(mean)
        xcorr = xcorr[mean<adu_max]
        ycorr = ycorr[mean<adu_max]
        mean = mean[mean<adu_max]
        from scipy import stats
        slopex, _, _, _, errx = stats.linregress(mean, xcorr)
        slopey, _, _, _, erry = stats.linregress(mean, ycorr)
        return slopex, errx, slopey, erry

    def write_eotest_output(self, BFResults, sensor_id, meanidx=0, adu_max=1e5):
        """Write the correlation curves to a FITS file for plotting,
        and the BF results to the eotest results file."""
        outfile = os.path.join(self.config.output_dir,
                               '%s_bf.fits' % sensor_id)
        output = fits.HDUList()
        output.append(fits.PrimaryHDU())
        colnames = []
        units = []
        columns = []
        for amp in BFResults:
            colnames.extend(['AMP%02i_COV10' % amp, 'AMP%02i_COV10_ERR' % amp,
                             'AMP%02i_COV20' % amp, 'AMP%02i_COV20_ERR' % amp,
                             'AMP%02i_COV01' % amp, 'AMP%02i_COV01_ERR' % amp,
                             'AMP%02i_COV02' % amp, 'AMP%02i_COV02_ERR' % amp,
                             'AMP%02i_COV11' % amp, 'AMP%02i_COV11_ERR' % amp, 'AMP%02i_MEAN' % amp])
            units.extend(
                ['Unitless', 'Unitless', 'Unitless', 'Unitless', 'Unitless','Unitless','Unitless','Unitless','Unitless','Unitless','e-'])
            columns.extend([np.array(BFResults[amp][0], dtype=np.float),
                            np.array(BFResults[amp][1], dtype=np.float),
                            np.array(BFResults[amp][2], dtype=np.float),
                            np.array(BFResults[amp][3], dtype=np.float),
                            np.array(BFResults[amp][4], dtype=np.float),
                            np.array(BFResults[amp][5], dtype=np.float),
                            np.array(BFResults[amp][6], dtype=np.float),
                            np.array(BFResults[amp][7], dtype=np.float),
                            np.array(BFResults[amp][8], dtype=np.float),
                            np.array(BFResults[amp][9], dtype=np.float),
                            np.array(BFResults[amp][10], dtype=np.float)])
        formats = 'E'*len(colnames)
        fits_cols = [fits.Column(name=colnames[i], format=formats[i],
                                 unit=units[i], array=columns[i])
                     for i in range(len(columns))]
        output.append(fitsTools.fitsTableFactory(fits_cols))
        output[-1].name = 'BF_STATS'
        output[0].header['NAMPS'] = len(BFResults)
        fitsTools.fitsWriteto(output, outfile, clobber=True)

        # Output a file of the coefficients at a given mean, given
        # as the index of the exposure in the list.
        results_file = self.config.eotest_results_file
        if results_file is None:
            results_file = os.path.join(self.config.output_dir,
                                        '%s_eotest_results.fits' % sensor_id)

        results = EOTestResults(results_file, namps=len(BFResults))

        for amp in BFResults:
            results.add_seg_result(amp, 'BF_XCORR', BFResults[amp][0][meanidx])
            results.add_seg_result(amp, 'BF_XCORR_ERR', BFResults[amp][1][meanidx])
            results.add_seg_result(amp, 'BF_YCORR', BFResults[amp][2][meanidx])
            results.add_seg_result(amp, 'BF_YCORR_ERR', BFResults[amp][3][meanidx])
            results.add_seg_result(amp, 'BF_MEAN', BFResults[amp][4][meanidx])
            slopex, slopex_err, slopey_err, slopey \
                = self.fit_slopes(BFResults[amp][0], BFResults[amp][2],
                                  BFResults[amp][4], adu_max)
            results.add_seg_result(amp, 'BF_SLOPEX', slopex)
            results.add_seg_result(amp, 'BF_SLOPEX_ERR', slopex_err)
            results.add_seg_result(amp, 'BF_SLOPEY', slopey)
            results.add_seg_result(amp, 'BF_SLOPEY_ERR', slopey_err)

        results.write(clobber=True)

    def prep_image(self, exp, gain):
        """
        Crop the image to avoid edge effects based on the Config border
        parameter. Additionally, if there is a dark image, subtract.
        """

        # Clone so that we don't modify the input image.
        local_exp = exp.clone()

        # The border that we wish to crop.
        border = self.config.nPixBorder

        sctrl = afwMath.StatisticsControl()

        # Crop the image within a border region.
        bbox = local_exp.getBBox()
        bbox.grow(-border)
        local_exp = local_exp[bbox]
        local_exp*=gain

        # Calculate the mean of the image.
        mean = afwMath.makeStatistics(local_exp, afwMath.MEDIAN,
                                      sctrl).getValue()

        return local_exp, mean


def crossCorrelate(maskedimage1, maskedimage2, maxLag, sigma, binsize):
    """
    Calculate the correlation coefficients.
    """
    return crossCorrelate_images(maskedimage1.getImage(),
                                 maskedimage2.getImage(),
                                 maxLag, sigma, binsize)


def crossCorrelate_images(image1, image2, maxLag, sigma, binsize):
    """
    Calculate the correlation coefficients.
    """
    sctrl = afwMath.StatisticsControl()
    sctrl.setNumSigmaClip(sigma)
    mask = maskedimage1.getMask()
    INTRP = mask.getPlaneBitMask("INTRP")
    sctrl.setAndMask(INTRP)


    # Diff the images.
    diff = image1.clone()
    diff -= image2

    # Subtract background.
    nx = diff.getWidth()//binsize
    ny = diff.getHeight()//binsize
    bctrl = afwMath.BackgroundControl(nx, ny, sctrl, afwMath.MEDIAN)
    bkgd = afwMath.makeBackground(diff, bctrl)
    bgImg = bkgd.getImageF(afwMath.Interpolate.CUBIC_SPLINE,
                           afwMath.REDUCE_INTERP_ORDER)

    diff -= bgImg

    # Measure the correlations
    x0, y0 = diff.getXY0()
    width, height = diff.getDimensions()
    bbox_extent = lsstGeom.Extent2I(width - maxLag, height - maxLag)

    bbox = lsstGeom.Box2I(lsstGeom.Point2I(x0, y0), bbox_extent)
    dim0 = diff[bbox].clone()
    dim0 -= afwMath.makeStatistics(dim0, afwMath.MEDIAN, sctrl).getValue()

    xcorr = np.zeros((maxLag + 1, maxLag + 1), dtype=np.float64)
    xcorr_err = np.zeros((maxLag + 1, maxLag + 1), dtype=np.float64)

    for xlag in range(maxLag + 1):
        for ylag in range(maxLag + 1):
            bbox_lag = lsstGeom.Box2I(lsstGeom.Point2I(x0 + xlag, y0 + ylag),
                                      bbox_extent)
            dim_xy = diff[bbox_lag].clone()
            dim_xy -= afwMath.makeStatistics(dim_xy, afwMath.MEDIAN,
                                             sctrl).getValue()
            dim_xy *= dim0
            xcorr[xlag, ylag] = afwMath.makeStatistics(
<<<<<<< HEAD
                dim_xy, afwMath.MEANCLIP, sctrl).getValue()
            dim_xy_array = dim_xy.getArray().flatten()/xcorr[0][0]
=======
                dim_xy, afwMath.MEDIAN, sctrl).getValue()
            dim_xy_array = dim_xy.getImage().getArray().flatten()/xcorr[0][0]
>>>>>>> c4caac44
            N = len(dim_xy_array.flatten())
            if xlag != 0 and ylag != 0:
                f = (1+xcorr[xlag, ylag]/xcorr[0][0]) / \
                    (1-xcorr[xlag, ylag]/xcorr[0][0])
                xcorr_err[xlag, ylag] = (
                    np.std(dim_xy_array)/np.sqrt(N))*np.sqrt(f)
            else:
                xcorr_err[xlag, ylag] = 0
    return xcorr, xcorr_err


<|MERGE_RESOLUTION|>--- conflicted
+++ resolved
@@ -292,13 +292,8 @@
                                              sctrl).getValue()
             dim_xy *= dim0
             xcorr[xlag, ylag] = afwMath.makeStatistics(
-<<<<<<< HEAD
                 dim_xy, afwMath.MEANCLIP, sctrl).getValue()
             dim_xy_array = dim_xy.getArray().flatten()/xcorr[0][0]
-=======
-                dim_xy, afwMath.MEDIAN, sctrl).getValue()
-            dim_xy_array = dim_xy.getImage().getArray().flatten()/xcorr[0][0]
->>>>>>> c4caac44
             N = len(dim_xy_array.flatten())
             if xlag != 0 and ylag != 0:
                 f = (1+xcorr[xlag, ylag]/xcorr[0][0]) / \
