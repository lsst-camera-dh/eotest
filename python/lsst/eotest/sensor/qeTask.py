--- conflicted
+++ resolved
@@ -41,13 +41,8 @@
             qe_data.calculate_medians(qe_files, medians_file,
                                       mask_files=mask_files,
                                       bias_frame=bias_frame,
-<<<<<<< HEAD
-                                      clobber=True,
-                                      correction_image=correction_image) 
-=======
                                       overwrite=True,
                                       correction_image=correction_image)
->>>>>>> 340cc115
 
         qe_data.read_medians(medians_file)
 
