--- conflicted
+++ resolved
@@ -48,10 +48,8 @@
 from .ptcTask import PtcTask
 from .persistenceTask import PersistenceTask
 from .fe55CteTask import Fe55CteTask
-<<<<<<< HEAD
 from .superbiasTask import SuperbiasTask
 
-=======
 from .BFTask import BFTask
 from .overscanTask import OverscanTask
 try:
@@ -59,7 +57,7 @@
 except Exception as eobj:
     message = '\nSpotTask import raised a ModuleNotFoundError:\n' + str(eobj)
     warnings.warn(message)
->>>>>>> f32dfcd7
+
 #
 # Turn off debug messages emitted by LSST Stack
 #
