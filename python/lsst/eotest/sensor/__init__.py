"""
Modules to perform sensor characterization from laboratory data.
"""
from __future__ import absolute_import
import warnings
#
# Low-level classes and functions
#
from .MaskedCCD import MaskedCCD, add_mask_files
from .TaskParser import TaskParser
from .EOTestResults import EOTestResults
from .EOTestPlots import EOTestPlots, plot_flat, fe55_zoom
from .EOTestReport import EOTestReport
from .AmplifierGeometry import *
from .fe55_psf import PsfGaussFit
from .fe55_gain_fitter import fe55_gain_fitter
from .Fe55GainFitter import Fe55GainFitter
from .fe55_yield import Fe55Yield
from .Fe55PixelStats import Fe55PixelStats
from .BrightPixels import BrightPixels
from .DarkPixels import DarkPixels
from .read_noise import noise_dists
from .eperTask import EPERTask
from .DetectorResponse import DetectorResponse
from .prnu import prnu
from .Traps import Traps
from .TrapFinder import TrapFinder
from .rolloff_mask import rolloff_mask, pixel_counts
from .generate_mask import generate_mask
from .cte_matrix import cte_matrix
from .total_noise_histograms import *
from .tearing_statistics import *
<<<<<<< HEAD
from .gain_sequence import *
from .flat_signal_sequence import *
=======
from .NonlinearityCorrection import NonlinearityCorrection
>>>>>>> db5619d4
#
# Pipe tasks
#
from .fe55Task import Fe55Task
from .brightPixelsTask import BrightPixelsTask
from .darkPixelsTask import DarkPixelsTask
from .readNoiseTask import ReadNoiseTask
from .darkCurrentTask import DarkCurrentTask
from .crosstalkTask import CrosstalkTask
from .cteTask import CteTask, superflat
from .prnuTask import PrnuTask
from .trapTask import TrapTask
from .qeTask import QeTask
from .flatPairTask import FlatPairTask, find_flat2
from .linearityTask import LinearityTask
from .ptcTask import PtcTask
from .persistenceTask import PersistenceTask
from .fe55CteTask import Fe55CteTask
from .BFTask import BFTask
from .overscanTask import OverscanTask
from .nonlinearityTask import NonlinearityTask
try:
    from .spotTask import SpotTask
except Exception as eobj:
    message = '\nSpotTask import raised a ModuleNotFoundError:\n' + str(eobj)
    warnings.warn(message)
#
# Turn off debug messages emitted by LSST Stack
#
try:
    import lsst.log
except ImportError:
    pass
else:
    try:
        lsst.log.setLevel(lsst.log.getDefaultLoggerName(), lsst.log.INFO)
    except AttributeError:
        lsst.log.setLevel(lsst.log.getDefaultLogger().getName(), lsst.log.INFO)<|MERGE_RESOLUTION|>--- conflicted
+++ resolved
@@ -30,12 +30,9 @@
 from .cte_matrix import cte_matrix
 from .total_noise_histograms import *
 from .tearing_statistics import *
-<<<<<<< HEAD
+from .NonlinearityCorrection import NonlinearityCorrection
 from .gain_sequence import *
 from .flat_signal_sequence import *
-=======
-from .NonlinearityCorrection import NonlinearityCorrection
->>>>>>> db5619d4
 #
 # Pipe tasks
 #
