"""
Code to apply non-linearity correction.
"""
from __future__ import print_function

import copy

import numpy as np

import scipy.optimize
from scipy.interpolate import UnivariateSpline

import astropy.io.fits as fits

from lsst.eotest.fitsTools import fitsTableFactory, fitsWriteto

def lin_func(pars, xvals):
    """Return a line whose slope is pars[0]"""
    return pars[0]*xvals

def chi2_model(pars, xvals, yvals):
    """Return the chi2 w.r.t. the model"""
    return (yvals - lin_func(pars, xvals))/np.sqrt(yvals)

def make_profile_hist(xbin_edges, xdata, ydata, **kwargs):
    """Build a profile historgram

    Parameters
    ----------
    xbin_edges : `array`
        The bin edges
    xdata : `array`
        The x-axis data
    ydata : `array`
        The y-axis data

    Keywords
    --------
    yerrs :  `array`
        The errors on the y-axis points

    stderr : `bool`
        Set error bars to standard error instead of RMS

    Returns
    -------
    x_vals : `array`
        The x-bin centers
    y_vals : `array`
        The y-bin values
    y_errs : `array`
        The y-bin errors
    """
    yerrs = kwargs.get('yerrs', None)
    stderr = kwargs.get('stderr', False)

    nx = len(xbin_edges) - 1
    x_vals = (xbin_edges[0:-1] + xbin_edges[1:])/2.
    y_vals = np.ndarray((nx))
    y_errs = np.ndarray((nx))

    if yerrs is None:
        weights = np.ones(ydata.shape)
    else:
        weights = 1./(yerrs*yerrs)

    y_w = ydata*weights

    for i, (xmin, xmax) in enumerate(zip(xbin_edges[0:-1], xbin_edges[1:])):
        mask = (xdata >= xmin) * (xdata < xmax)
        if mask.sum() < 2:
            y_vals[i] = 0.
            y_errs[i] = -1.
            continue
        y_vals[i] = y_w[mask].sum() / weights[mask].sum()
        y_errs[i] = ydata[mask].std()
        if stderr:
            y_errs[i] /= np.sqrt(mask.sum())

    return x_vals, y_vals, y_errs


class NonlinearityCorrection:
    """Apply a non-linearity correction

    The point of this calls is to serve as a callable object that will
    linearize bias-subtracted data

    corrected_adu = nlc(amp, uncorrected_adu)

    This is implemented as a spline interpolation for each of the 16 amplifiers on a CCD
    """
    def __init__(self, prof_x, prof_y, prof_yerr, **kwargs):
        """C'tor

        Parameters
        ----------
        prof_x : `array`
            Array of 16 x nbins values for the x-axis of the correction function
        prof_y : `array`
            Array of 16 x nbins values for the y-axis of the correction function
        prof_yerr : `array`
            Array of 16 x nbins values for the y-axis of the correction function

        Keywords
        --------
        Passed to UnivariateSpline c'tor

        """
        self._prof_x = prof_x
        self._prof_y = prof_y
        self._prof_yerr = prof_yerr
        self._nxbins = self._prof_x.shape[1]

        self._spline_dict = {}
        for iamp in range(16):
            idx_sort = np.argsort(self._prof_x[iamp])
            profile_x = self._prof_x[iamp][idx_sort]
            profile_y = self._prof_y[iamp][idx_sort]
            if self._prof_yerr is not None:
                profile_yerr = self._prof_yerr[iamp][idx_sort]
                mask = profile_yerr >= 0.
            else:
                mask = np.ones(profile_x.shape)
            try:
<<<<<<< HEAD
                self._spline_dict[iamp] = UnivariateSpline(profile_x[mask], profile_y[mask])
=======
                self._spline_dict[iamp] = UnivariateSpline(profile_x[mask],
                                                           profile_y[mask],
                                                           **kwargs)
>>>>>>> 0dd39110
            except Exception:
                self._spline_dict[iamp] = lambda x : x

    def __getitem__(self, amp):
        """Get the function that corrects a particular amp"""
        return self._spline_dict[amp]

    def __call__(self, amp, adu):
        """Apply the non-linearity correction to a particular amp"""
        return adu*(1 + self._spline_dict[amp-1](adu))


    def write_to_fits(self, fits_file):
        """Write this object to a FITS file"""
        output = fits.HDUList()
        output.append(fits.PrimaryHDU())

        col_prof_x = fits.Column(name='prof_x', format='%iE' % self._nxbins,
                                 unit='ADU', array=self._prof_x)
        col_prof_y = fits.Column(name='prof_y_corr', format='%iE' % self._nxbins,
                                 unit='ADU', array=self._prof_y)
        col_prof_yerr = fits.Column(name='prof_yerr', format='%iE' % self._nxbins,
                                    unit='ADU', array=self._prof_yerr)

        fits_cols = [col_prof_x, col_prof_y, col_prof_yerr]
        hdu = fitsTableFactory(fits_cols)
        hdu.name = 'nonlin'
        output.append(hdu)

        fitsWriteto(output, fits_file, overwrite=True)


    def save_plots(self, plotfile, **kwargs):
        """Save plots showing the nonlinearity correction"""
        import matplotlib.pyplot as plt
        ymin = kwargs.get('ymin', None)
        ymax = kwargs.get('ymax', None)

        figsize = kwargs.get('figsize', (15, 10))

        fig, axs = plt.subplots(nrows=4, ncols=4, figsize=figsize)
        fig.suptitle("Nonlinearity")

        xlabel = r'Mean [ADU]'
        ylabel = r'Frac Resid [$(q - g\mu)/g\mu$]'
        for i_row in range(4):
            ax_row = axs[i_row, 0]
            ax_row.set_ylabel(ylabel)

        for i_col in range(4):
            ax_col = axs[3, i_col]
            ax_col.set_xlabel(xlabel)

        iamp = 0
        for i_row in range(4):
            for i_col in range(4):
                axes = axs[i_row, i_col]
                if ymin is not None or ymax is not None:
                    axes.set_ylim(ymin, ymax)
                mask = self._prof_yerr[iamp] >= 0.
                x_masked = self._prof_x[iamp][mask]
                xline = np.linspace(1., x_masked.max(), 1001)
                model = self._spline_dict[iamp](xline)
                axes.errorbar(x_masked, self._prof_y[iamp][mask],
                              yerr=self._prof_yerr[iamp][mask], fmt='.')
                axes.plot(xline, model, 'r-')
                iamp += 1
        if plotfile is None:
            fig.show()
        else:
            fig.savefig(plotfile)


    @classmethod
    def create_from_table(cls, table):
        """Create a NonlinearityCorrection object from a fits file

        Parameters
        ----------
        table : `Table`
            The table data used to build the nonlinearity correction

        Returns
        -------
        nl : `NonlinearityCorrection`
            The requested object
        """
        prof_x = table.data['prof_x']
        prof_y = table.data['prof_y_corr']
        prof_yerr = table.data['prof_yerr']
        return cls(prof_x, prof_y, prof_yerr)

    @classmethod
    def create_from_fits_file(cls, fits_file, hdu_name='nonlin'):
        """Create a NonlinearityCorrection object from a fits file

        Parameters
        ----------
        fits_file : `str`
            The file with the data used to build the nonlinearity correction

        hdu_name : `str`
            The name of the HDU with the nonlinearity correction data

        Returns
        -------
        nl : `NonlinearityCorrection`
            The requested object
        """
        hdulist = fits.open(fits_file)
        table = hdulist[hdu_name]
        nl = cls.create_from_table(table)
        hdulist.close()
        return nl


    @staticmethod
    def _correct_null_point(profile_x, profile_y, profile_yerr, null_point):
        """Force the spline to go through zero at a particular x-xvalue

        Parameters
        ----------
        profile_x : `array`
            The x-bin centers
        profile_y : `array`
            The b-bin values
        profile_yerr : `array`
            The y-bin errors
        null_point : `float`
            The x-value where the spline should go through zero       

        Returns
        -------
        y_vals_corr
            The adjusted y-values
        y_errs_corr
            The adjusted y-errors
        """
        uni_spline = UnivariateSpline(profile_x, profile_y)
        offset = uni_spline(null_point)

        y_vals_corr = ((1 + profile_y) / (1 + offset)) - 1.
        y_errs_corr = profile_yerr
        return y_vals_corr, y_errs_corr

    @classmethod
    def create_from_det_response(cls, detresp, gains, **kwargs):
        """Create a NonlinearityCorrection object DetectorResponse FITS file

        Note that the DetectorResponse files typically store the signal in electrons,
        but we want a correction that works on ADU, so we have to remove the gains.

        Parameters
        ----------
        detresp : `DetectorResponse`
            An object with the detector response calculated from flat-pair files

        gains : `array` or `None`
            Array with amplifier by amplifer gains


        Keywords
        --------
        fit_range : `tuple`
            The range over which to define the non-linearity, defaults to (0., 9e4)

        nprofile_bins : `int` or `None`
             The number of bins to use in the profile, defaults to 10
             If `None` then this will use all of the data point rather that making
             a profile histogram

        null_point : `float` or `None`
             X-value at which the correction should vanish, defaults to 0.
             If `None` then this will simply use the pivot point of the fit to the data             

        remaining kwargs are passed to the class c'tor

        Returns
        -------
        nl : `NonlinearityCorrection`
            The requested object
        """
        kwcopy = kwargs.copy()
        fit_range = kwcopy.pop('fit_range', (0., 9e4))
        nprofile_bins = kwcopy.pop('nprofile_bins', 10)
        null_point = kwcopy.pop('null_point', 0,)

        if nprofile_bins is not None:
            xbins = np.linspace(fit_range[0], fit_range[1], nprofile_bins+1)
        else:
            xbins = None
            nprofile_bins = len(detresp.flux)

        prof_x = np.ndarray((16, nprofile_bins))
        prof_y = np.ndarray((16, nprofile_bins))
        prof_yerr = np.ndarray((16, nprofile_bins))

        for idx, amp in enumerate(detresp.Ne):
            xdata = copy.copy(detresp.Ne[amp])
            if gains is not None:
                xdata /= gains[idx]
            mask = (fit_range[0] < xdata) * (fit_range[1] > xdata)
            xdata_fit = xdata[mask]
            ydata_fit = detresp.flux[mask]
            mean_slope = (ydata_fit/xdata_fit).mean()
            pars = (mean_slope,)
            results = scipy.optimize.leastsq(chi2_model, pars,
                                             full_output=1,
                                             args=(xdata_fit, ydata_fit))
            model_yvals = lin_func(results[0], xdata)
            frac_resid = (detresp.flux - model_yvals)/model_yvals
            frac_resid_err = 1./xdata

            if xbins is not None:
                prof_x[idx], prof_y[idx], prof_yerr[idx] = make_profile_hist(xbins, xdata, frac_resid,
                                                                             y_errs=frac_resid_err,
                                                                             stderr=True)
            else:
                prof_x[idx], prof_y[idx], prof_yerr[idx] = xdata, frac_resid, frac_resid_err

            if null_point is not None:
                prof_y[idx], prof_yerr[idx] = cls._correct_null_point(prof_x[idx], prof_y[idx], prof_yerr[idx], null_point)                

        return cls(prof_x, prof_y, prof_yerr, **kwcopy)<|MERGE_RESOLUTION|>--- conflicted
+++ resolved
@@ -123,13 +123,9 @@
             else:
                 mask = np.ones(profile_x.shape)
             try:
-<<<<<<< HEAD
-                self._spline_dict[iamp] = UnivariateSpline(profile_x[mask], profile_y[mask])
-=======
                 self._spline_dict[iamp] = UnivariateSpline(profile_x[mask],
                                                            profile_y[mask],
                                                            **kwargs)
->>>>>>> 0dd39110
             except Exception:
                 self._spline_dict[iamp] = lambda x : x
 
@@ -204,7 +200,7 @@
 
 
     @classmethod
-    def create_from_table(cls, table):
+    def create_from_table(cls, table, **kwargs):
         """Create a NonlinearityCorrection object from a fits file
 
         Parameters
@@ -220,10 +216,10 @@
         prof_x = table.data['prof_x']
         prof_y = table.data['prof_y_corr']
         prof_yerr = table.data['prof_yerr']
-        return cls(prof_x, prof_y, prof_yerr)
+        return cls(prof_x, prof_y, prof_yerr, **kwargs)
 
     @classmethod
-    def create_from_fits_file(cls, fits_file, hdu_name='nonlin'):
+    def create_from_fits_file(cls, fits_file, hdu_name='nonlin', **kwargs):
         """Create a NonlinearityCorrection object from a fits file
 
         Parameters
@@ -241,7 +237,7 @@
         """
         hdulist = fits.open(fits_file)
         table = hdulist[hdu_name]
-        nl = cls.create_from_table(table)
+        nl = cls.create_from_table(table, **kwargs)
         hdulist.close()
         return nl
 
