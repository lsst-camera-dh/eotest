--- conflicted
+++ resolved
@@ -138,11 +138,7 @@
 
         col_prof_x = fits.Column(name='prof_x', format='%iE' % self._nxbins,
                                  unit='ADU', array=self._prof_x)
-<<<<<<< HEAD
-        col_prof_y = fits.Column(name='prof_y', format='%iE' % self._nxbins,
-=======
         col_prof_y = fits.Column(name='prof_y_corr', format='%iE' % self._nxbins,
->>>>>>> 21a38a4a
                                  unit='ADU', array=self._prof_y)
         col_prof_yerr = fits.Column(name='prof_yerr', format='%iE' % self._nxbins,
                                     unit='ADU', array=self._prof_yerr)
