--- conflicted
+++ resolved
@@ -19,13 +19,7 @@
 import lsst.pex.config as pexConfig
 import lsst.pipe.base as pipeBase
 
-<<<<<<< HEAD
 def bias_subtracted_image(image, bias_image, overscan, bias_method='spline'):
-=======
-
-def bias_subtracted_image(image, bias_image, overscan, fit_order=1,
-                          statistic=np.median):
->>>>>>> 340cc115
     # Make deep copies of image and bias image so that we can modify them.
     im_out = image.Factory(image)
     bias_sub = bias_image.Factory(bias_image)
@@ -57,16 +51,11 @@
                                                  imutils.dm_hdu(amp))
                     image = bias_subtracted_image(image, bias_image, overscan, bias_method)
                 else:
-<<<<<<< HEAD
                     image -= imutils.bias_image(image, overscan, bias_method)
-            images.push_back(image)
-=======
-                    image -= imutils.bias_image(image, overscan,
                                                 statistic=np.median)
             images.append(image)
         if lsst.afw.__version__.startswith('12.0'):
             images = afwImage.vectorImageF(images)
->>>>>>> 340cc115
         median_image = afwMath.statisticsStack(images, afwMath.MEDIAN)
         output[amp].data = median_image.getArray()
         if bitpix is not None:
