--- conflicted
+++ resolved
@@ -57,10 +57,6 @@
     def process_image(self, ccd, gains):
         """Process an image."""
       
-        if self.outfile is None:
-            if len(self.output[0].header) < 10:
-                self.output[0].header = fits.open(ccd.imfile)[0].header
-
         for amp in range(1, 17):
             image = ccd.bias_subtracted_image(amp)
 
@@ -113,7 +109,8 @@
             self.tau_std[amp].append(tau_std)
             self.cti_std[amp].append(cti_std)
 
-<<<<<<< HEAD
+        self.output[0].header['DATASEC'] = datasec
+
     def build_output_dict(self):
         """Export the results as a dictionary of dictionaries"""
         out_dict = {}
@@ -131,9 +128,6 @@
                                      CTI_STD=self.cti_std[amp])
         return out_dict
 
-=======
-        self.output[0].header['DATASEC'] = datasec
->>>>>>> 0325ef03
 
     def write_results(self, outfile):
         """Export results as a FITs file."""
