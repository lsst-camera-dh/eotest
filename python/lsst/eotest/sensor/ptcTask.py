"""
@brief For pairs of flats obtain for a range of exposures, compute the
photon transfer curve and compute and write out the full well.

@author J. Chiang <jchiang@slac.stanford.edu>
"""
from __future__ import print_function
import os
import glob
import operator
import numpy as np
import scipy.optimize
import astropy.io.fits as fits
from lsst.eotest.fitsTools import fitsTableFactory, fitsWriteto
import lsst.eotest.image_utils as imutils
from .MaskedCCD import MaskedCCD
from .EOTestResults import EOTestResults

import lsst.afw.image as afwImage
import lsst.afw.math as afwMath
import lsst.pex.config as pexConfig
import lsst.pipe.base as pipeBase


def find_flat2(flat1):
    pattern = flat1.split('flat1')[0] + 'flat2*.fits'
    try:
        flat2 = glob.glob(pattern)[0]
        return flat2
    except IndexError:
        return flat1


def exptime(x): return imutils.Metadata(x).get('EXPTIME')


def glob_flats(full_path, outfile='ptc_flats.txt'):
    flats = glob.glob(os.path.join(full_path, '*_flat?.fits'))
    output = open(outfile, 'w')
    for item in flats:
        output.write('%s\n' % item)
    output.close()


def find_flats(args):
    files = args.files(args.flats, args.flats_file_list)
    file1s = sorted([item.strip() for item in files
                     if item.find('flat1') != -1])
    return [(f1, find_flat2(f1)) for f1 in file1s]


def ptc_func(pars, mean):
    """
    Model for variance vs mean.
    See http://adsabs.harvard.edu/abs/2015A%26A...575A..41G.
    """
    alpha, gain = pars
    return mean*(1./gain - mean*alpha)


def residuals(pars, mean, var):
    "Residuals function for least-squares fit of PTC curve."
    return (var - ptc_func(pars, mean))/np.sqrt(var)


class FlatPairStats(object):
    def __init__(self, fmean, fvar):
        self.flat_mean = fmean
        self.flat_var = fvar

<<<<<<< HEAD
def flat_pair_stats(ccd1, ccd2, amp, mask_files=(), bias_frame=None, median_stack=None):
=======

def flat_pair_stats(ccd1, ccd2, amp, mask_files=(), bias_frame=None):
>>>>>>> 340cc115
    if ccd1.md.get('EXPTIME') != ccd2.md.get('EXPTIME'):
        raise RuntimeError("Exposure times for files %s, %s do not match"
                           % (ccd1.imfile, ccd2.imfile))
    #
    # Mean and variance calculations that account for masks (via
    # ccd1.stat_ctrl, which is the same for both MaskedImages).
    #

    def mean(im): return afwMath.makeStatistics(im, afwMath.MEAN,
                                                ccd1.stat_ctrl).getValue()

    def var(im): return afwMath.makeStatistics(im, afwMath.VARIANCE,
                                               ccd1.stat_ctrl).getValue()
    #
    # Extract imaging region for segments of both CCDs.
    #
    image1 = ccd1.unbiased_and_trimmed_image(amp, median_stack=median_stack)
    image2 = ccd2.unbiased_and_trimmed_image(amp, median_stack=median_stack)
    if ccd1.imfile == ccd2.imfile:
        # Don't have pairs of flats, so estimate noise and gain
        # from a single frame, ignoring FPN.
        fmean = mean(image1)
        fvar = var(image1)
    else:
        #
        # Make a deep copy since otherwise the pixel values in image1
        # would be altered in the ratio calculation.
        #
        fratio_im = afwImage.MaskedImageF(image1, True)
        operator.itruediv(fratio_im, image2)
        fratio = mean(fratio_im)
        image2 *= fratio
        fmean = (mean(image1) + mean(image2))/2.

        fdiff = afwImage.MaskedImageF(image1, True)
        fdiff -= image2
        fvar = var(fdiff)/2.

    return FlatPairStats(fmean, fvar)


class PtcConfig(pexConfig.Config):
    """Configuration for ptc task"""
    output_dir = pexConfig.Field("Output directory", str, default='.')
    eotest_results_file = pexConfig.Field("EO test results filename",
                                          str, default=None)
    max_frac_offset = pexConfig.Field(
        "maximum fraction offset from median gain curve to omit points from PTC fit.", float, default=0.2)
    verbose = pexConfig.Field("Turn verbosity on", bool, default=True)


class PtcTask(pipeBase.Task):
    """Task to compute photon transfer curve from flat pair dataset"""
    ConfigClass = PtcConfig
    _DefaultName = "PtcTask"

    @pipeBase.timeMethod
    def run(self, sensor_id, infiles, mask_files, gains, binsize=1,
            bias_frame=None, median_stack=None):
        outfile = os.path.join(self.config.output_dir,
                               '%s_ptc.fits' % sensor_id)
        all_amps = imutils.allAmps(infiles[0])
        ptc_stats = dict([(amp, ([], [])) for amp in all_amps])
        exposure = []
        file1s = sorted([item for item in infiles if item.find('flat1') != -1])
        for flat1 in file1s:
            flat2 = find_flat2(flat1)
            if self.config.verbose:
                self.log.info("processing %s" % flat1)
            exposure.append(exptime(flat1))
            ccd1 = MaskedCCD(flat1, mask_files=mask_files,
                             bias_frame=bias_frame)
            ccd2 = MaskedCCD(flat2, mask_files=mask_files,
                             bias_frame=bias_frame)
            for amp in ccd1:
                results = flat_pair_stats(ccd1, ccd2, amp,
                                          mask_files=mask_files,
                                          bias_frame=bias_frame, 
                                          median_stack=median_stack)
                ptc_stats[amp][0].append(results.flat_mean)
                ptc_stats[amp][1].append(results.flat_var)
        self._fit_curves(ptc_stats, sensor_id)
        output = fits.HDUList()
        output.append(fits.PrimaryHDU())
        colnames = ['EXPOSURE']
        units = ['seconds']
        columns = [np.array(exposure, dtype=np.float)]
        for amp in all_amps:
            colnames.extend(['AMP%02i_MEAN' % amp, 'AMP%02i_VAR' % amp])
            units.extend(['ADU', 'ADU**2'])
            columns.extend([np.array(ptc_stats[amp][0], dtype=np.float),
                            np.array(ptc_stats[amp][1], dtype=np.float)])
        formats = 'E'*len(colnames)
        fits_cols = [fits.Column(name=colnames[i], format=formats[i],
                                 unit=units[i], array=columns[i])
                     for i in range(len(columns))]
        output.append(fitsTableFactory(fits_cols))
        output[-1].name = 'PTC_STATS'
        output[0].header['NAMPS'] = len(all_amps)
        fitsWriteto(output, outfile, overwrite=True)

    def _fit_curves(self, ptc_stats, sensor_id):
        """
        Fit a quadratic to the variance vs mean data for each amp.
        See http://adsabs.harvard.edu/abs/2015A%26A...575A..41G.
        """
        outfile = self.config.eotest_results_file
        if outfile is None:
            outfile = os.path.join(self.config.output_dir,
                                   '%s_eotest_results.fits' % sensor_id)
        output = EOTestResults(outfile, namps=len(ptc_stats))
        for amp in ptc_stats:
            mean, var = np.array(ptc_stats[amp][0]), np.array(ptc_stats[amp][1])
            # Compute the median gain and remove outliers.
            med_gain = np.median(mean/var)
            frac_resids = np.abs((var - mean/med_gain)/var)
            index = np.where(frac_resids < self.config.max_frac_offset)
            # Least-squares fit to the brighter-fatter model.
            p0 = 0, med_gain
            try:
                results = scipy.optimize.leastsq(residuals, p0, full_output=1,
                                                 args=(mean[index], var[index]))
                pars, cov = results[:2]
                ptc_gain = pars[1]
                ptc_error = np.sqrt(cov[1][1])
            except Exception as eobj:
                self.log.info("Exception caught while fitting PTC:")
                self.log.info(str(eobj))
                ptc_gain = 0.
                ptc_error = -1.
            # Write gain and error to EO test results file.
            output.add_seg_result(amp, 'PTC_GAIN', ptc_gain)
            output.add_seg_result(amp, 'PTC_GAIN_ERROR', ptc_error)
            self.log.info("%i  %f  %f" % (amp, ptc_gain, ptc_error))
        output.write()<|MERGE_RESOLUTION|>--- conflicted
+++ resolved
@@ -68,12 +68,7 @@
         self.flat_mean = fmean
         self.flat_var = fvar
 
-<<<<<<< HEAD
-def flat_pair_stats(ccd1, ccd2, amp, mask_files=(), bias_frame=None, median_stack=None):
-=======
-
 def flat_pair_stats(ccd1, ccd2, amp, mask_files=(), bias_frame=None):
->>>>>>> 340cc115
     if ccd1.md.get('EXPTIME') != ccd2.md.get('EXPTIME'):
         raise RuntimeError("Exposure times for files %s, %s do not match"
                            % (ccd1.imfile, ccd2.imfile))
@@ -90,8 +85,8 @@
     #
     # Extract imaging region for segments of both CCDs.
     #
-    image1 = ccd1.unbiased_and_trimmed_image(amp, median_stack=median_stack)
-    image2 = ccd2.unbiased_and_trimmed_image(amp, median_stack=median_stack)
+    image1 = ccd1.unbiased_and_trimmed_image(amp, bias_frame=bias_frame)
+    image2 = ccd2.unbiased_and_trimmed_image(amp, bias_frame=bias_frame)
     if ccd1.imfile == ccd2.imfile:
         # Don't have pairs of flats, so estimate noise and gain
         # from a single frame, ignoring FPN.
