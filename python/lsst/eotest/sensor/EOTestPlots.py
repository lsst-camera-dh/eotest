--- conflicted
+++ resolved
@@ -929,13 +929,8 @@
                 ptc_noise = self.results['PTC_NOISE'][amp-1]
                 ptc_a00 = self.results['PTC_A00'][amp-1]
                 ptc_a00_error = self.results['PTC_A00_ERROR'][amp-1]
-<<<<<<< HEAD
                 ptc_turnoff = self.results['PTC_TURNOFF'][amp-1]
                 plot.curve(xx, ptc_func((ptc_a00, ptc_gain, ptc_noise*ptc_noise), xx),
-=======
-                plot.curve(xx, ptc_func((ptc_a00, ptc_gain,
-                                         ptc_noise*ptc_noise), xx),
->>>>>>> df281e44
                            oplot=1, color='b', lineStyle=':')
                 note = 'Amp %i\nGain = %.2f +/- %.2f\nA00 = %.1e +/- %.1e \nTurnoff = %7.0f'\
                     % (amp, ptc_gain, ptc_gain_error, ptc_a00, ptc_a00_error,
