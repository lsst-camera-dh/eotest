"""
Module to manage plots for single sensor EO test reports.
"""
from __future__ import print_function
from __future__ import absolute_import
import os
import sys
import glob
import copy
from collections import OrderedDict
import json
import numpy as np
import astropy.io.fits as fits
import pylab
import matplotlib as mpl
import matplotlib.pyplot as plt
import lsst.afw.image as afwImage
import lsst.afw.math as afwMath
import lsst.afw.display.ds9 as ds9
import lsst.eotest.image_utils as imutils
from lsst.eotest.Estimator import Estimator
from . import pylab_plotter as plot
from .MaskedCCD import MaskedCCD
from .EOTestResults import EOTestResults
from .Fe55GainFitter import Fe55GainFitter
from .fe55_psf import psf_sigma_statistics
from .DetectorResponse import DetectorResponse
from .crosstalk import CrosstalkMatrix
from .QE import QE_Data
from .AmplifierGeometry import parse_geom_kwd
from .cte_profile import *


class Subplot(object):
    def __init__(self, namps):
        self.nx = 4
        self.ny = namps/4

    def __call__(self, amp):
        return (self.nx, self.ny, amp)


def op_str(arg, format, op=None):
    if op is None:
        my_val = arg
    else:
        my_val = op(arg)
    try:
        return format % my_val
    except TypeError:
        return str(my_val)


def min_str(values, format):
    return op_str(values, format, op=np.min)


def max_str(values, format):
    return op_str(values, format, op=np.max)


def latex_minus_max(values, errors, format='%.2e'):
    # values or errors may contain nan's so eliminate those.
    index = np.where(~(np.isnan(values)) & ~(np.isnan(errors)))
    my_values = values[index]
    my_errors = errors[index]
    max_value = max(my_values)
    index = np.where(my_values == max_value)[0][0]
    if max_value < 0:
        template = '+ \\num{' + format + '}'
    else:
        template = '- \\num{' + format + '}'
    template += ' \pm \\num{' + format + '}'
    return template % (np.abs(max_value), errors[index])


def cmap_range(image_array, nsig=5):
    pixel_data = np.array(image_array, dtype=np.float).flatten()
    stats = afwMath.makeStatistics(pixel_data,
                                   afwMath.STDEVCLIP | afwMath.MEDIAN)
    median = stats.getValue(afwMath.MEDIAN)
    stdev = stats.getValue(afwMath.STDEVCLIP)
    vmin = max(min(pixel_data), median - nsig*stdev)
    vmax = min(max(pixel_data), median + nsig*stdev)
    return vmin, vmax


def plot_flat(infile, nsig=3, cmap=pylab.cm.hot, win=None, subplot=(1, 1, 1),
              figsize=None, wl=None, gains=None, use_ds9=False, outfile=None,
              title=None, annotation=''):
    ccd = MaskedCCD(infile)
    with fits.open(infile) as foo:
        if wl is None:
            # Extract wavelength from file
            wl = foo[0].header['MONOWL']
        datasec = parse_geom_kwd(foo[1].header['DATASEC'])
        # Specialize to science sensor or wavefront sensor geometries.
        nx_segments = 8
        ny_segments = len(ccd)//nx_segments
        nx = nx_segments*(datasec['xmax'] - datasec['xmin'] + 1)
        ny = ny_segments*(datasec['ymax'] - datasec['ymin'] + 1)
        mosaic = np.zeros((ny, nx), dtype=np.float)
        amp_coords = {}
        for ypos in range(ny_segments):
            for xpos in range(nx_segments):
                amp = ypos*nx_segments + xpos + 1
                #
                # Determine subarray boundaries in the mosaicked image array
                # from DETSEC keywords for each segment.
                detsec = parse_geom_kwd(foo[amp].header['DETSEC'])
                xmin = nx - max(detsec['xmin'], detsec['xmax'])
                xmax = nx - min(detsec['xmin'], detsec['xmax']) + 1
                ymin = ny - max(detsec['ymin'], detsec['ymax'])
                ymax = ny - min(detsec['ymin'], detsec['ymax']) + 1
                #
                # Save coordinates of segment for later use
                #
                amp_coords[(xpos, ypos)] = xmin, xmax, ymin, ymax
                #
                # Extract the bias-subtracted masked image for this segment.
                segment_image = ccd.unbiased_and_trimmed_image(amp)
                subarr = segment_image.getImage().getArray()
                #
                # Determine flips in x- and y-directions in order to
                # get the (1, 1) pixel in the lower right corner.
                if detsec['xmax'] > detsec['xmin']:  # flip in x-direction
                    subarr = subarr[:, ::-1]
                if detsec['ymax'] > detsec['ymin']:  # flip in y-direction
                    subarr = subarr[::-1, :]
                #
                # Convert from ADU to e-
                if gains is not None:
                    subarr *= gains[amp]
                #
                # Set the subarray in the mosaicked image.
                mosaic[ymin:ymax, xmin:xmax] = subarr
    #
    # Display the mosiacked image in ds9 using afwImage.
    if use_ds9:
        image = afwImage.ImageF(nx, ny)
        imarr = image.getArray()
        # This needs a flip in y to display properly in ds9 so that
        # amp 1 is in the lower right corner.
        imarr[:] = mosaic[::-1, :]
        ds9.mtv(image)
        ds9.ds9Cmd('zoom to fit')
        return
    #
    # Write a fits image with the mosaicked CCD data.
    if outfile is not None:
        hdulist = fits.HDUList()
        hdulist.append(fits.PrimaryHDU())
        hdulist[0].data = mosaic[::-1, :]
        hdulist.writeto(outfile, overwrite=True)
    #
    # Set the color map to extend over the range median +/- stdev(clipped)
    # of the pixel values.
    vmin, vmax = cmap_range(mosaic, nsig=nsig)
    if win is None:
        win = plot.Window(subplot=subplot, figsize=figsize,
                          xlabel='', ylabel='')
    else:
        win.select_subplot(*subplot)
    image = win.axes[-1].imshow(mosaic, interpolation='nearest', cmap=cmap)
    norm = mpl.colors.Normalize(vmin=vmin, vmax=vmax)
    image.set_norm(norm)
    if title is None:
        title = '%i nm' % wl
    win.axes[-1].set_title(title)
    win.fig.colorbar(image)
    # Turn off tick labels for x- and y-axes
    pylab.setp(win.axes[-1].get_xticklabels(), visible=False)
    pylab.setp(win.axes[-1].get_yticklabels(), visible=False)
    # Label each segment by segment id.
    for ypos in range(ny_segments):
        for xpos in range(nx_segments):
            amp = ypos*nx_segments + xpos + 1
            xmin, xmax, ymin, ymax = amp_coords[(xpos, ypos)]
            xx = float(xmax + xmin)/2./float(nx)
            yy = 1. - (float(ymax)/float(ny) - 0.05)
            if yy > 0.5:
                yy = 1 - (yy - 0.5)
            seg_id = imutils.channelIds[amp]
            pylab.annotate('%s' % seg_id, (xx, yy), xycoords='axes fraction',
                           size='x-small', horizontalalignment='center')
    plt.annotate(annotation, (1, -0.1), xycoords='axes fraction',
                 horizontalalignment='right', verticalalignment='bottom')
    return win


def fe55_zoom(infile, size=250, amp=1, cmap=pylab.cm.hot, nsig=10,
              subplot=(1, 1, 1), win=None, figsize=None, title=None,
              axisRange=None, annotation=''):
    ccd = MaskedCCD(infile)
    image = ccd[amp].getImage()
    nymax, nxmax = image.getArray().shape
    sub_image = afwImage.ImageF(size, size)
    sub_image.getArray()[:] = image.getArray()[:-size-1:-1, -size:]
    if win is None:
        win = plot.Window(subplot=subplot, figsize=figsize,
                          xlabel='', ylabel='')
    else:
        win.select_subplot(*subplot)
    if axisRange is None:
        axisRange = (nxmax-size, nxmax, nymax-size, nymax)
    image = win.axes[-1].imshow(sub_image.getArray(), interpolation='nearest',
                                cmap=cmap, extent=axisRange)
    pylab.xlabel('x pixel')
    pylab.ylabel('y pixel')
    vmin, vmax = cmap_range(sub_image.getArray(), nsig=nsig)
    norm = mpl.colors.Normalize(vmin=vmin, vmax=vmax)
    image.set_norm(norm)
    if title is None:
        title = os.path.basename(infile)
    win.axes[-1].set_title(title)
    win.fig.colorbar(image)
    plt.annotate(annotation, (1, -0.1), xycoords='axes fraction',
                 horizontalalignment='right', verticalalignment='bottom')
    return win


class EOTestPlots(object):
    band_pass = QE_Data.band_pass
    prnu_wls = (350, 450, 500, 620, 750, 870, 1000)

    def __init__(self, sensor_id, rootdir='.', output_dir='.',
                 interactive=False, results_file=None, xtalk_file=None):
        self.sensor_id = sensor_id
        self.rootdir = rootdir
        self.output_dir = output_dir
        if not os.path.exists(output_dir):
            os.makedirs(output_dir)
        self.interactive = interactive
        plot.pylab.interactive(interactive)
        if results_file is None:
            results_file = self._fullpath('%s_eotest_results.fits' % sensor_id)
        if not os.path.exists(results_file):
            raise RuntimeError("EOTestPlots: %s not found" % results_file)
        self.results = EOTestResults(results_file)
        self._qe_data = None
        self._qe_file = self._fullpath('%s_QE.fits' % self.sensor_id)
        self.specs = CcdSpecs(results_file, plotter=self,
                              xtalk_file=xtalk_file, prnu_wls=self.prnu_wls)
        self._linearity_results = None
        self.subplot = Subplot(len(self.results['AMP']))

    @property
    def qe_data(self):
        if self._qe_data is None:
            self._qe_data = fits.open(self._qe_file)
        return self._qe_data

    def _save_fig(self, outfile_root):
        plot.pylab.savefig(self._outputpath('%s.png' % outfile_root))

    def _fullpath(self, basename):
        return os.path.join(self.rootdir, basename)

    def _outputpath(self, basename):
        return os.path.join(self.output_dir, basename)

    def crosstalk_matrix(self, cmap=pylab.cm.hot, xtalk_file=None):
        if xtalk_file is None:
            xtalk_file = os.path.join(self.rootdir,
                                      '%s_xtalk_matrix.fits' % self.sensor_id)
        foo = CrosstalkMatrix(xtalk_file)
        win = foo.plot(title="Crosstalk, %s" % self.sensor_id)
        return foo

    def persistence(self, infile=None, figsize=(11, 8.5)):
        if infile is None:
            infile = self._fullpath('%s_persistence.fits' % self.sensor_id)
        results = fits.open(infile)
        times = results[1].data.field('TIME')
        win = None
        all_amps = imutils.allAmps(infile)
        for amp in all_amps:
            flux = results[1].data.field('MEDIAN%02i' % amp)
            stdev = results[1].data.field('STDEV%02i' % amp)
            subplot = self.subplot(amp)
            if amp == 1:
                win = plot.Window(subplot=subplot, figsize=figsize,
                                  xlabel=r'Time since end of flat exposure (s)',
                                  ylabel=r'Deferred charge (e-/pixel)')
                win.frameAxes.text(0.5, 1.08,
                                   'Image Persistence vs Time, %s'
                                   % self.sensor_id,
                                   horizontalalignment='center',
                                   verticalalignment='top',
                                   transform=win.frameAxes.transAxes,
                                   size='large')
            else:
                win.select_subplot(*subplot)
            self._offset_subplot(win)
            try:
                plot.xyplot(times, flux, yerr=stdev, xname='', yname='',
                            new_win=False)
                pylab.annotate('Amp %i' % amp, (0.5, 0.8),
                               xycoords='axes fraction', size='x-small')
            except Exception as eobj:
                print("Exception raised in generating image persistence plot for amp", amp)
                print(eobj)
                # Continue with remaining amps

    def psf_dists(self, chiprob_min=0.1, fe55_file=None, figsize=(11, 8.5),
                  xrange=(2, 6), bins=50):
        if fe55_file is None:
            fe55_file = glob.glob(self._fullpath('%s_psf_results*.fits'
                                                 % self.sensor_id))[0]
        fe55_catalog = fits.open(fe55_file)
        win = None
        for amp in imutils.allAmps(fe55_file):
            subplot = self.subplot(amp)
            chiprob = fe55_catalog[amp].data.field('CHIPROB')
            index = np.where(chiprob > chiprob_min)
            # Read sigma values and convert from pixels to microns
            sigmax = fe55_catalog[amp].data.field('SIGMAX')[index]*10.
            sigmay = fe55_catalog[amp].data.field('SIGMAY')[index]*10.
            sigma = sorted(np.concatenate((sigmax, sigmay)))
            if amp == 1:
                win = plot.Window(subplot=subplot, figsize=figsize,
                                  xlabel=r'PSF sigma ($\mu$); $\sigma_x$ in blue, $\sigma_y$ in red',
                                  ylabel=r'entries / bin', size='large')
                win.frameAxes.text(0.5, 1.08,
                                   'PSF from Fe55 data, %s' % self.sensor_id,
                                   horizontalalignment='center',
                                   verticalalignment='top',
                                   transform=win.frameAxes.transAxes,
                                   size='large')
            else:
                win.select_subplot(*subplot)
            self._offset_subplot(win)
            try:
                plot.histogram(sigmax, xrange=xrange, bins=bins, new_win=False,
                               xname='', yname='', color='blue')
                plot.histogram(sigmay, oplot=1, color='red', xrange=xrange,
                               bins=bins)
                plot.histogram(sigma, oplot=1, xrange=xrange, bins=bins)
                pylab.xticks(list(range(xrange[0], xrange[1]+1)))
                # Find mode from histogram data
                mode, median, mean = psf_sigma_statistics(sigma, bins=bins,
                                                          range=xrange)
                plot.vline(5)
                plot.vline(mode, color='r')
                pylab.annotate('Amp %i\nmode=%.2f' % (amp, mode), (0.5, 0.8),
                               xycoords='axes fraction', size='x-small')
            except Exception as eobj:
                # Skip this plot so that the rest of the plots can be
                # generated.
                print("Exception raised in generating PSF sigma plot for amp", amp)
                print(eobj)

    def fe55_dists(self, chiprob_min=0.1, fe55_file=None, figsize=(11, 8.5)):
        if fe55_file is None:
            fe55_file = glob.glob(self._fullpath('%s_psf_results*.fits'
                                                 % self.sensor_id))[0]
        fe55_catalog = fits.open(fe55_file)
        win = None
        for amp in imutils.allAmps(fe55_file):
            chiprob = fe55_catalog[amp].data.field('CHIPROB')
            index = np.where(chiprob > chiprob_min)
            dn = fe55_catalog[amp].data.field('DN')[index]
            foo = Fe55GainFitter(dn)
            try:
                foo.fit()
            except:
                continue
            if win is None:
                win = foo.plot(interactive=self.interactive,
                               subplot=self.subplot(amp),
                               figsize=figsize, frameLabels=True, amp=amp)
                win.frameAxes.text(0.5, 1.08, 'Fe55, %s' % self.sensor_id,
                                   horizontalalignment='center',
                                   verticalalignment='top',
                                   transform=win.frameAxes.transAxes,
                                   size='large')
            else:
                foo.plot(interactive=self.interactive,
                         subplot=self.subplot(amp), win=win,
                         frameLabels=True, amp=amp)
            pylab.locator_params(axis='x', nbins=4, tight=True)

    def ptcs(self, xrange=None, yrange=None, figsize=(11, 8.5), ptc_file=None):
        if ptc_file is None:
            ptc_file = self._fullpath('%s_ptc.fits' % self.sensor_id)
        ptc = fits.open(ptc_file)
        for amp in imutils.allAmps(ptc_file):
            mean = ptc[1].data.field('AMP%02i_MEAN' % amp)
            var = ptc[1].data.field('AMP%02i_VAR' % amp)
            subplot = self.subplot(amp)
            if amp == 1:
                win = plot.Window(subplot=subplot, figsize=figsize,
                                  xlabel=r'mean (ADU)',
                                  ylabel=r'variance (ADU$^2$)', size='large')
                win.frameAxes.text(0.5, 1.08,
                                   'Photon Transfer Curves, %s'
                                   % self.sensor_id,
                                   horizontalalignment='center',
                                   verticalalignment='top',
                                   transform=win.frameAxes.transAxes,
                                   size='large')
            else:
                win.select_subplot(*subplot)
            self._offset_subplot(win)
            win = plot.xyplot(mean, var, xname='', yname='',
                              xrange=xrange, yrange=yrange,
                              xlog=1, ylog=1, new_win=False,)
            axes = pylab.gca()
            xrange = list(axes.get_xlim())
            xrange[0] = max(xrange[0], 1e-1)
            xx = np.logspace(np.log10(xrange[0]), np.log10(xrange[1]), 20)
            # Plot PTC curves using gain measurements.
            ptc_gain = self.results['PTC_GAIN'][amp-1]
            ptc_gain_error = self.results['PTC_GAIN_ERROR'][amp-1]
            plot.curve(xx, xx/ptc_gain, oplot=1, color='b', lineStyle=':')
            note = 'Amp %i\nGain = %.2f +/- %.2f'\
                % (amp, ptc_gain, ptc_gain_error)
            pylab.annotate(note, (0.05, 0.9), xycoords='axes fraction',
                           verticalalignment='top', size='x-small')

    def _offset_subplot(self, win, xoffset=0.025, yoffset=0.025):
        bbox = win.axes[-1].get_position()
        points = bbox.get_points()
        points[0] += xoffset
        points[1] += yoffset
        bbox.set_points(points)
        win.axes[-1].set_position(bbox)

    def gains(self, oplot=0, xoffset=0.25, width=0.5, xrange=None):
        results = self.results
        gain = results['GAIN']
        error = results['GAIN_ERROR']
        try:
            ptc_gain = results['PTC_GAIN']
            ptc_error = results['PTC_GAIN_ERROR']
            ymin = min(max(min(gain - error), min(gain - 1)),
                       max(min(ptc_gain - ptc_error), min(ptc_gain - 1)))
            ymax = max(min(max(gain + error), max(gain + 1)),
                       min(max(ptc_gain + ptc_error), max(ptc_gain + 1)))
            yname = 'gain (e-/DN) (Fe55: black; PTC: red)'
        except KeyError:
            ymin = max(min(gain - error), min(gain - 1))
            ymax = min(max(gain + error), max(gain + 1))
            yname = 'gain (e-/DN)'
        if xrange is None:
            xrange = (0, len(gain) + 0.5)
        win = plot.xyplot(results['AMP'], results['GAIN'],
                          yerr=results['GAIN_ERROR'], xname='AMP',
                          yname=yname, xrange=xrange, yrange=(ymin, ymax))
        try:
            plot.xyplot(results['AMP'], results['PTC_GAIN'],
                        yerr=results['PTC_GAIN_ERROR'], oplot=1, color='r')
        except:
            pass
        win.set_title("System Gain, %s" % self.sensor_id)
<<<<<<< HEAD
    def ptc_bf(self, oplot=0, xoffset=0.25, width=0.5, xrange=None):
        results = self.results
        a00 = results['PTC_A00']
        error = results['PTC_A00_ERROR']
        ymin = min(a00 - error*2)*1e6
        ymax = max(a00 + error*2)*1e6
        yname = 'Brighter-Fatter A00 (1e-6/e-)'
        win = plot.xyplot(results['AMP'], results['PTC_A00']*1e6,
                          yerr=results['PTC_A00_ERROR']*1e6, xname='AMP',
                          yname=yname, xrange=xrange, yrange=(ymin, ymax))
        win.set_title("PTC Brighter-Fatter, %s" % self.sensor_id)
    def ptc_turnoff(self, oplot=0, xoffset=0.25, width=0.5, xrange=None):
        results = self.results
        yname = 'PTC Turnoff (DN)'
        win = plot.xyplot(results['AMP'], results['PTC_TURNOFF'],
                          xname='AMP', yname=yname, xrange=xrange)
        win.set_title("PTC Turnoff, %s" % self.sensor_id)
=======

>>>>>>> 9aef2ce1
    def noise(self, oplot=0, xoffset=0.2, width=0.2, color='b'):
        results = self.results
        read_noise = results['READ_NOISE']
        try:
            system_noise = results['SYSTEM_NOISE']
            total_noise = results['TOTAL_NOISE']
        except KeyError:
            system_noise = np.zeros(len(read_noise))
            total_noise = read_noise
        ymax = max(1.2*max(np.concatenate((read_noise,
                                           system_noise,
                                           total_noise))), 10)
        win = plot.bar(results['AMP'] - xoffset - xoffset/2., read_noise,
                       xname='Amp',
                       yname='Noise (rms e-)',
                       xrange=(0, len(read_noise)+1),
                       yrange=(0, ymax),
                       color=color, width=width)
        plot.bar(results['AMP'] - xoffset/2., system_noise,
                 oplot=1, color='g', width=width)
        plot.bar(results['AMP'] + xoffset - xoffset/2., total_noise,
                 oplot=1, color='c', width=width)
        plot.legend('bgc', ('Read Noise', 'PTC Noise', 'System Noise', 'Total Noise'))
        plot.hline(8)
        win.set_title("Read Noise, %s" % self.sensor_id)

    def total_noise(self, exptime=16, spec=9, dark95s=None):
        """
        Plot the total noise (electronic + 95th percentile dark current
        shot noise).
        """
        amp = self.results['AMP']
        total_noise = self.results['TOTAL_NOISE']
        if dark95s is None:
            shot_noise = self.results['DARK_CURRENT_95']*exptime
        else:
            shot_noise = np.array([dark95s[x] for x in amp])*exptime
        electronic_noise = np.sqrt(total_noise**2 + shot_noise**2)
        color_cycler = plt.rcParams['axes.prop_cycle']()
        npts = len(total_noise)
        dx = 0.075
        for noise, label, xoffset \
                in zip((total_noise, shot_noise, electronic_noise),
                       ('READ_NOISE', 'DC95_SHOT_NOISE', 'TOTAL_NOISE'),
                       (-dx*np.ones(npts), np.zeros(npts), dx*np.ones(npts))):
            color = next(color_cycler)['color']
            plt.plot(amp + xoffset, noise, '.', color=color, label=label)
        plt.xlabel('Amp')
        plt.ylabel('Noise (rms e-)')
        plt.title('Noise, %s' % self.sensor_id)
        plt.legend()
        plt.plot([0, 17], [spec, spec], 'k:')
        axis = list(plt.axis())
        axis[1] = 17
        axis[-1] = max(10, axis[-1])
        plt.axis(axis)

    def full_well(self, gain_range=(1, 6), figsize=(11, 8.5),
                  ptc_file=None, detresp_file=None):
        if detresp_file is None:
            detresp_file = self._fullpath('%s_det_response.fits'
                                          % self.sensor_id)
        detresp = DetectorResponse(detresp_file, gain_range=gain_range)
        for amp in imutils.allAmps(detresp_file):
            subplot = self.subplot(amp)
            if amp == 1:
                win = plot.Window(subplot=subplot, figsize=figsize,
                                  xlabel=r'pd current $\times$ exposure',
                                  ylabel=r'$10^3$ e- per pixel', size='large')
                win.frameAxes.text(0.5, 1.08, 'Full Well, %s' % self.sensor_id,
                                   horizontalalignment='center',
                                   verticalalignment='top',
                                   transform=win.frameAxes.transAxes,
                                   size='large')
            else:
                win.select_subplot(*subplot)
            self._offset_subplot(win)
            try:
                detresp.full_well(amp, make_plot=True, plotter=plot,
                                  multipanel=True)
            except (ValueError, RuntimeError, TypeError):
                pass
            pylab.annotate('Amp %i' % amp, (0.1, 0.8),
                           xycoords='axes fraction', size='x-small')

    @property
    def linearity_results(self, gain_range=(1, 6),
                          ptc_file=None, detresp_file=None):
        gain_range = self._gain_range
        ptc_file = self._ptc_file
        detresp_file = self._detresp_file
        if self._linearity_results is not None and detresp_file is None:
            return self._linearity_results
        self._linearity_results = {}
        if ptc_file is not None:
            ptc = fits.open(ptc_file)
        else:
            try:
                ptc = fits.open(self._fullpath('%s_ptc.fits' % self.sensor_id))
            except IOError:
                ptc = None
        if detresp_file is None:
            detresp_file = self._fullpath('%s_det_response.fits'
                                          % self.sensor_id)
        detresp = DetectorResponse(detresp_file, ptc=ptc, gain_range=gain_range)
        for amp in imutils.allAmps(detresp_file):
            try:
                self._linearity_results[amp] \
                    = detresp.linearity(amp, fit_range=self._Ne_bounds)
            except Exception as eObj:
                print("EOTestPlots.linearity: amp %i" % amp)
                print("  ", eObj)
        return self._linearity_results

    def linearity(self, gain_range=(1, 6), max_dev=0.02, figsize=(11, 8.5),
                  ptc_file=None, detresp_file=None, use_exptime=False,
                  Ne_bounds=(1e3, 9e4)):
        self._gain_range = gain_range
        self._ptc_file = ptc_file
        self._detresp_file = detresp_file
        self._Ne_bounds = Ne_bounds
        for amp in imutils.allAmps(detresp_file):
            #
            # Set up the plotting subwindow.
            subplot = self.subplot(amp)
            if use_exptime:
                xlabel = 'exposure time (s)'
            else:
                xlabel = r'pd current $\times$ exposure'
            if amp == 1:
                win = plot.Window(subplot=subplot, figsize=figsize,
                                  xlabel=xlabel, ylabel='', size='large')
                win.frameAxes.text(0.5, 1.08, 'Linearity, %s' % self.sensor_id,
                                   horizontalalignment='center',
                                   verticalalignment='top',
                                   transform=win.frameAxes.transAxes,
                                   size='large')
            else:
                win.select_subplot(*subplot)

            #
            # Get the linearity fit for this amp.
            try:
                maxdev, fit_pars, Ne, flux = self.linearity_results[amp]
            except KeyError:
                continue
            #
            # Compute the fractional residuals
            f1 = np.poly1d(fit_pars)
            dNfrac = 1 - Ne/f1(flux)
            self._offset_subplot(win)
            # Resize subplot for plotting e-/pixel vs flux
            bbox = win.axes[-1].get_position()
            top_pts = bbox.get_points()
            bot_pts = copy.deepcopy(top_pts)
            dx, dy = top_pts[1] - top_pts[0]
            top_pts[0][1] += dy/4
            bbox.set_points(top_pts)
            win.axes[-1].set_position(bbox)
            #
            # Plot Ne vs flux
            try:
                win.axes[-1].loglog(flux, Ne, 'ko', markersize=3)
            except Exception as eObj:
                print("EOTestPlots.linearity: amp %i" % amp)
                print("  ", eObj)
            try:
                win.axes[-1].loglog(flux, f1(flux), 'r-')
            except Exception as eObj:
                print("EOTestPlots.linearity: amp %i" % amp)
                print("  ", eObj)
            sys.stdout.flush()

            # Plot horizontal lines showing the range of the linearity
            # spec in e-/pixel.
            xmin, xmax, ymin, ymax = pylab.axis()
            win.axes[-1].loglog([xmin, xmax], [Ne_bounds[0], Ne_bounds[0]],
                                'k:')
            win.axes[-1].loglog([xmin, xmax], [Ne_bounds[1], Ne_bounds[1]],
                                'k:')

            # Label plots by amplifier number.
            pylab.annotate('Amp %i' % amp, (0.2, 0.8),
                           xycoords='axes fraction', size='x-small')
            if amp in (1, 5, 9, 13):
                win.axes[-1].set_ylabel('e-/pixel')
            for label in win.axes[-1].get_xticklabels():
                label.set_visible(False)

            # Add fractional residuals sub-subplot.
            bot_rect = [bot_pts[0][0], bot_pts[0][1], dx, dy/4.]
            bot_ax = win.fig.add_axes(bot_rect, sharex=win.axes[-1])
            bot_ax.semilogx(flux, dNfrac, 'ko', markersize=3)
            bot_ax.semilogx(flux, dNfrac, 'k:')
            bot_ax.semilogx(flux, np.zeros(len(Ne)), 'r-')
            pylab.locator_params(axis='y', nbins=5, tight=True)
            plot.setAxis(yrange=(-1.5*max_dev, 1.5*max_dev))

    def linearity_resids(self, gain_range=(1, 6), max_dev=0.02,
                         figsize=(11, 8.5), ptc_file=None, detresp_file=None,
                         Ne_bounds=(1e3, 9e4), use_exptime=False):
        self._gain_range = gain_range
        self._ptc_file = ptc_file
        self._detresp_file = detresp_file
        self._Ne_bounds = Ne_bounds
        for amp in imutils.allAmps(detresp_file):
            subplot = self.subplot(amp)
            if use_exptime:
                xlabel = 'exposure time (s)'
            else:
                xlabel = r'pd current $\times$ exposure'
            if amp == 1:
                win = plot.Window(subplot=subplot, figsize=figsize,
                                  xlabel=xlabel, ylabel='', size='large')
                win.frameAxes.text(0.5, 1.08,
                                   'Linearity residuals, %s' % self.sensor_id,
                                   horizontalalignment='center',
                                   verticalalignment='top',
                                   transform=win.frameAxes.transAxes,
                                   size='large')
            else:
                win.select_subplot(*subplot)

            try:
                maxdev, fit_pars, Ne, flux = self.linearity_results[amp]
            except KeyError:
                continue

            f1 = np.poly1d(fit_pars)
            dNfrac = 1 - Ne/f1(flux)

            self._offset_subplot(win)
            win.axes[-1].semilogx(flux, dNfrac, 'ko', markersize=3)
            win.axes[-1].semilogx(flux, dNfrac, 'k:')
            plot.setAxis(yrange=(-1.5*max_dev, 1.5*max_dev))
            xmin, xmax, ymin, ymax = pylab.axis()
            win.axes[-1].semilogx([xmin, xmax], [0, 0], 'r-')
            pylab.locator_params(axis='y', nbins=5, tight=True)
            # Plot max_dev range as horizontal lines.
            win.axes[-1].semilogx([xmin, xmax], [max_dev, max_dev], 'k--')
            win.axes[-1].semilogx([xmin, xmax], [-max_dev, -max_dev], 'k--')
            pylab.yticks([-max_dev, 0, max_dev])
            # Plot flux bounds corresponding to range of Ne values over which
            # the linearity spec is written
            flux_min = (Ne_bounds[0] - fit_pars[1])/fit_pars[0]
            flux_max = (Ne_bounds[1] - fit_pars[1])/fit_pars[0]
            print('amp, flux bounds, fit_pars:', amp, flux_min, flux_max, \
                fit_pars)
            win.axes[-1].semilogx([flux_min, flux_min], [ymin, ymax], 'k--')
            win.axes[-1].semilogx([flux_max, flux_max], [ymin, ymax], 'k--')
            # Label plots by amplifier number.
            pylab.annotate('Amp %i' % amp, (0.2, 0.9),
                           xycoords='axes fraction', size='x-small')
            if amp in (1, 5, 9, 13):
                # Add y-axis label for plots at left column.
                win.axes[-1].set_ylabel('e-/pixel residuals')
            else:
                # Suppress tick labels for other y-axes.
                for label in win.axes[-1].get_yticklabels():
                    label.set_visible(False)

    def cte_profiles(self, flux_level, sflat_file, mask_files,
                     figsize=(11, 8.5), serial=True):
        """
        Plot an array of serial or parallel cte profiles.
        """
        ccd = MaskedCCD(sflat_file, mask_files=mask_files)
        gains = dict((amp, gain) for amp, gain
                     in zip(self.results['AMP'], self.results['GAIN']))
        cti = dict((amp, Estimator()) for amp in ccd)
        bias_est = {}
        if serial:
            direction = 'Serial'
            xlabel = 'column #'
        else:
            direction = 'Parallel'
            xlabel = 'row #'

        keyname = '_'.join(('CTI', flux_level.upper(), direction.upper()))
        for amp in ccd:
            cti[amp].value = self.results[keyname][amp-1]
            cti[amp].error = self.results[keyname + '_ERROR'][amp-1]
            bias_est[amp] = gains[amp]*bias_estimate(ccd[amp], ccd.amp_geom,
                                                     serial=serial)
        title = '%s CTE profiles, %s flux, %s' % (direction, flux_level,
                                                  self.sensor_id)
        for amp in ccd:
            subplot = self.subplot(amp)
            if amp == 1:
                win = plot.Window(subplot=subplot, figsize=figsize,
                                  xlabel=xlabel,
                                  ylabel='mean signal - bias (e-/pixel)',
                                  size='large')
                win.frameAxes.text(0.5, 1.08, title,
                                   horizontalalignment='center',
                                   verticalalignment='top',
                                   transform=win.frameAxes.transAxes,
                                   size='large')
            else:
                win.select_subplot(*subplot)
            self._offset_subplot(win)
            cte_profile(win.axes[-1], ccd[amp], gains[amp],
                        ccd.amp_geom, cti[amp], bias_est[amp], serial=serial)
            pylab.annotate('Amp %i\nCTI=%.2e\n    +/-%.2e'
                           % (amp, cti[amp].value, cti[amp].error),
                           (0.5, 0.75), xycoords='axes fraction',
                           size='x-small')

    def qe_ratio(self, ref, amp=None, qe_file=None):
        if qe_file is not None:
            self._qe_file = qe_file
        if amp is None:
            amps = imutils.allAmps()
        else:
            amps = (amp,)
        for amp in amps:
            print("Amp", amp)
            wls = []
            ref_wls = ref.qe_data[1].data.field('WAVELENGTH')
            fluxes, ref_fluxes = [], []
            column = 'AMP%02i' % amp
            for i, wl in enumerate(self.qe_data[1].data.field('WAVELENGTH')):
                if wl in ref_wls and wl not in wls:
                    wls.append(wl)
                    fluxes.append(self.qe_data[1].data.field(column)[i])
            for i, wl in enumerate(ref_wls):
                if wl in wls:
                    ref_fluxes.append(ref.qe_data[1].data.field(column)[i])
            fluxes = np.array(fluxes)
            ref_fluxes = np.array(ref_fluxes)
            win = plot.xyplot(wls, fluxes/ref_fluxes, xname='wavelength (nm)',
                              yname='QE(%s) / QE(%s)' % (self.sensor_id,
                                                         ref.sensor_id))
            win.set_title('Amp %i' % amp)
            plot.hline(1)

    def qe(self, qe_file=None):
        if qe_file is not None:
            self._qe_file = qe_file
        qe_data = self.qe_data
        bands = qe_data[2].data.field('BAND')
        band_wls = np.array([sum(self.band_pass[b])/2. for b in
                             list(self.band_pass.keys()) if b in bands])
        band_wls_errs = np.array([(self.band_pass[b][1]-self.band_pass[b][0])/2.
                                  for b in list(self.band_pass.keys()) if b in bands])
        wl = qe_data[1].data.field('WAVELENGTH')
        qe = {}
        for amp in imutils.allAmps(self._qe_file):
            qe[amp] = qe_data[1].data.field('AMP%02i' % amp)
            win = plot.curve(wl, qe[amp], xname='wavelength (nm)',
                             yname='QE (% e-/photon)', oplot=amp-1,
                             xrange=(300, 1100), yrange=(0, 120))
            if amp == 1:
                win.set_title('QE, %s' % self.sensor_id)
            qe_band = qe_data[2].data.field('AMP%02i' % amp)
            plot.xyplot(band_wls, qe_band, xerr=band_wls_errs,
                        oplot=1, color='g')
        plot.hline(100)

    def flat_fields(self, lambda_dir, nsig=3, cmap=pylab.cm.hot, annotation=''):
        glob_string = os.path.join(lambda_dir, '*_lambda_*.fits')
        #print glob_string
        flats = sorted(glob.glob(glob_string))
        flats = [x for x in flats if x.find('bias') == -1]
        wls = []
        for flat in flats:
            try:
                wl = int(float(os.path.basename(flat).split('_')[2]))
            except ValueError:
                wl = int(float(os.path.basename(flat).split('_')[3]))
            wls.append(wl)
        wls = np.array(wls)
        #print wls
        # Loop over PRNU wavelengths and generate a png for each.
        gains = dict([(amp, gain) for amp, gain
                      in zip(self.results['AMP'], self.results['GAIN'])])
        for wl in self.prnu_wls:
            try:
                target = np.where(wls == wl)[0][0]
                win = plot_flat(flats[target], nsig=nsig, cmap=cmap, wl=wl,
                                gains=gains)
                plt.annotate(annotation, (1, -0.1), xycoords='axes fraction',
                             horizontalalignment='right',
                             verticalalignment='bottom')
                pylab.savefig('%s_%04inm_flat.png' % (self.sensor_id, wl))
                pylab.clf()
            except IndexError:
                pass

    def confluence_tables(self, outfile=False):
        if outfile:
            output = open(self._outputpath('%s_results.txt'
                                           % self.sensor_id), 'w')
        else:
            output = sys.stdout
        # Write the per amp results.
        for name in self.results.colnames:
            output.write('|| %s' % name)
        output.write('||\n')
#        format = '| %i | %.2f | %.2f | %i | %.1e | %.1e | %.1e | %i | %i | %.1e | %.2f |\n'
        format = '| %i |' + (len(self.results.colnames)-1)*' %.2e |' + '\n'
        for i, amp in enumerate(self.results['AMP']):
            output.write(format % tuple([self.results[x][i]
                                         for x in self.results.colnames]))
        output.write('\n')
        # Write the CCD-wide results.
        # PRNU:
        prnu_results = self.prnu_results
        output.write("|| wavelength || stdev of pixel values || mean || stdev/mean ||\n")
        for wl, stdev, mean in zip(prnu_results['WAVELENGTH'],
                                   prnu_results['STDEV'], prnu_results['MEAN']):
            if stdev > 0:
                output.write("| %i | %12.4e | %12.4e | %12.4e |\n"
                             % (wl, stdev, mean, stdev/mean))
            else:
                output.write("| %i | ... | ... | ... |\n" % wl)
        if outfile:
            output.close()

    @property
    def prnu_results(self):
        my_prnu_results = fits.open(self.results.infile)['PRNU_RESULTS'].data
        return my_prnu_results

    def latex_table(self, outfile=None, hspace=None):
        lines = []
        lines.append(self.specs.latex_header(hspace=hspace))
        for spec in self.specs:
            lines.append(self.specs[spec].latex_entry())
        lines.append(self.specs.latex_footer())
        my_table = '\n'.join(lines) + '\n'
        if outfile is not None:
            output = open(outfile, 'w')
            output.write(my_table)
            output.close()
        return my_table


class CcdSpecs(OrderedDict):
    _job_name_map = dict(read_noise=('CCD-007',),
                         read_noise_offline=('CCD-007',),
                         flat_pairs=('CCD-008', 'CCD-009'),
                         flat_pairs_offline=('CCD-008', 'CCD-009'),
                         cte=('CCD-010', 'CCD-011'),
                         cte_offline=('CCD-010', 'CCD-011'),
                         bright_defects=('CCD-012a', 'CCD-012c'),
                         bright_defects_offline=('CCD-012a', 'CCD-012c'),
                         dark_defects=('CCD-012b', 'CCD-012d'),
                         dark_defects_offline=('CCD-012b', 'CCD-012d'),
                         traps=('CCD-012e',),
                         traps_offline=('CCD-012e',),
                         dark_current=('CCD-014',),
                         dark_current_offline=('CCD-014',),
                         qe_analysis=('CCD-021', 'CCD-022', 'CCD-023', 'CCD-024', 'CCD-025', 'CCD-026'),
                         qe_offline=('CCD-021', 'CCD-022', 'CCD-023', 'CCD-024', 'CCD-025', 'CCD-026'),
                         prnu=('CCD-027',),
                         prnu_offline=('CCD-027',),
                         fe55_analysis=('CCD-028',),
                         fe55_offline=('CCD-028',),
                         )

    def __init__(self, results_file, xtalk_file=None, plotter=None,
                 prnu_wls=()):
        super(CcdSpecs, self).__init__()
        self.plotter = plotter
        self.prnu_wls = prnu_wls
        self.prnu_specs = OrderedDict()
        self._createSpecs()
        try:
            self._ingestResults(results_file, xtalk_file=xtalk_file)
        except Exception as eobj:
            print("EOTestPlots.CcdSpecs: exception:")
            print("  ", str(eobj))

    def add_job_ids(self, summary_files):
        for summary_lims_file in summary_files:
            foo = json.loads(open(summary_lims_file).read())
            for result in foo:
                if 'job_id' in result:
                    try:
                        specids = self._job_name_map[result['job_name']]
                        for specid in specids:
                            self[specid].job_id = result['job_id']
                            if specid == 'CCD-027':
                                for prnu_spec in list(self.prnu_specs.values()):
                                    prnu_spec.job_id = result['job_id']
                    except KeyError:
                        pass

    def factory(self, *args, **kwds):
        spec = CcdSpec(*args, **kwds)
        self[spec.name] = spec
        return spec

    def _createSpecs(self):
        self.factory('CCD-007', 'Read Noise', spec='$< 8$\,\electron rms')
        self.factory('CCD-008', 'Blooming Full Well',
                     spec='$<175000$\,\electron')
        self.factory('CCD-009', 'Nonlinearity', spec='$<2\\%$')
        self.factory('CCD-010', 'Serial CTE', spec='$> 1 - \\num{5e-6}$')
        self.factory('CCD-011', 'Parallel CTE', spec='$> 1 - \\num{3e-6}$')
        self.factory('CCD-012', '\\twolinecell{Active Imaging Area \\\\and Cosmetic Quality}',
                     spec='\\twolinecell{$<0.5$\\% defective \\\\pixels}')
        self.factory('CCD-012a', 'Bright Pixels')
        self.factory('CCD-012b', 'Dark Pixels')
        self.factory('CCD-012c', 'Bright Columns')
        self.factory('CCD-012d', 'Dark Columns')
        self.factory('CCD-012e', 'Traps')
        self.factory('CCD-013', 'Crosstalk', spec='$<0.19$\\%')
        self.factory('CCD-014',
                     '\\twolinecell{Dark Current \\\\95th Percentile}',
                     spec='$<0.2$\,\electron\,s$^{-1}$')
        self.factory('CCD-021', 'u Band QE', spec='$> 41$\\%')
        self.factory('CCD-022', 'g Band QE', spec='$> 78$\\%')
        self.factory('CCD-023', 'r Band QE', spec='$> 83$\\%')
        self.factory('CCD-024', 'i Band QE', spec='$> 82$\\%')
        self.factory('CCD-025', 'z Band QE', spec='$> 75$\\%')
        self.factory('CCD-026', 'y Band QE', spec='$> 21$\\%')
        self.factory('CCD-027', 'PRNU', spec='$<5$\\%')
        for wl in self.prnu_wls:
            self.prnu_specs[wl] = CcdSpec("CCD-027 (%inm)" % wl, 'PRNU',
                                          spec='$<5$\\%')
        self.factory('CCD-028', 'Point Spread Function', spec='$\sigma < 5\mu$')

    @staticmethod
    def latex_header(hspace=None):
        return CcdSpec.latex_header(hspace=hspace)

    @staticmethod
    def latex_footer():
        return CcdSpec.latex_footer()

    def latex_table(self, hspace=None):
        output = []
        output.append(self.latex_header(hspace=hspace))
        for name, spec in list(self.items()):
            output.append(spec.latex_entry())
        output.append(self.latex_footer())
        return '\n'.join(output) + '\n'

    def _ingestResults(self, results_file, xtalk_file=None):
        self.results = EOTestResults(results_file)
        rn = self.results['READ_NOISE']
        self['CCD-007'].measurement = '$%s$--$%s$\,\electron\,rms' \
            % (min_str(rn, '%.2f'), max_str(rn, '%.2f'))
        self['CCD-007'].ok = (max(rn) < 8)
        fw = self.results['FULL_WELL']
        self['CCD-008'].measurement = '$%s$--$%s$\,\electron' % (min_str(fw, '%i'), max_str(fw, '%i'))
        self['CCD-008'].ok = (max(fw) < 175000)
        max_frac_dev = self.results['MAX_FRAC_DEV']
        self['CCD-009'].measurement = '\\twolinecell{max. fractional deviation \\\\from linearity: $\\num{%s}$}' % max_str(
            max_frac_dev, '%.1e')
        self['CCD-009'].ok = (max(max_frac_dev) < 0.02)
        scti = self.results['CTI_HIGH_SERIAL']
        scti = np.concatenate((scti, self.results['CTI_LOW_SERIAL']))
        try:
            self.results['CTI_HIGH_SERIAL_ERROR']
            scti_err = self.results['CTI_HIGH_SERIAL_ERROR']
            scti_err = np.concatenate((scti_err, self.results['CTI_LOW_SERIAL_ERROR']))
        except KeyError:
            scti_err = np.zeros(32)
        self['CCD-010'].measurement = '$1%s$ (min. value)' % latex_minus_max(scti, scti_err)
        self['CCD-010'].ok = (max(scti) < 5e-6)
        pcti = self.results['CTI_HIGH_PARALLEL']
        pcti = np.concatenate((pcti, self.results['CTI_LOW_PARALLEL']))
        try:
            pcti_err = self.results['CTI_HIGH_PARALLEL_ERROR']
            pcti_err = np.concatenate((pcti_err, self.results['CTI_LOW_PARALLEL_ERROR']))
        except KeyError:
            pcti_err = np.zeros(32)
        self['CCD-011'].measurement = '$1%s$ (min. value)' % latex_minus_max(pcti, pcti_err)
        self['CCD-011'].ok = (max(pcti) < 3e-6)
        num_bright_pixels = sum(self.results['NUM_BRIGHT_PIXELS'])
        self['CCD-012a'].measurement = '%i' % num_bright_pixels
        num_dark_pixels = sum(self.results['NUM_DARK_PIXELS'])
        self['CCD-012b'].measurement = '%i' % num_dark_pixels
        num_bright_columns = sum(self.results['NUM_BRIGHT_COLUMNS'])
        self['CCD-012c'].measurement = '%i' % num_bright_columns
        num_dark_columns = sum(self.results['NUM_DARK_COLUMNS'])
        self['CCD-012d'].measurement = '%i' % num_dark_columns
        num_traps = sum(self.results['NUM_TRAPS'])
        self['CCD-012e'].measurement = '%i' % num_traps

        try:
            num_pixels = (self.results['TOTAL_NUM_PIXELS']
                          - self.results['ROLLOFF_MASK_PIXELS'])
        except Exception:
            num_pixels = 16129000
        col_size = 2002 - 9 # exclude masked edge rolloff.
        num_defects = (num_bright_pixels + num_dark_pixels + num_traps
                       + col_size*(num_bright_columns + num_dark_columns))
        self['CCD-012'].measurement = 'defective pixels: %i (%.4f\\%%)' \
            % (num_defects, 100.*float(num_defects)/float(num_pixels))
        self['CCD-012'].ok = (float(num_defects)/float(num_pixels) < 5e-3)
        if xtalk_file is not None:
            ctm = CrosstalkMatrix(xtalk_file)
            for i in range(len(ctm.matrix)):
                ctm.matrix[i][i] = 0
            crosstalk = max(np.abs(ctm.matrix.flatten()))
            self['CCD-013'].measurement = 'max. value: $\\num{%.2e}$\\%%' % (crosstalk*100.)
            self['CCD-013'].ok = (crosstalk < 1.9e-3)
        try:
            dark_current = self.results.output['AMPLIFIER_RESULTS'].header['DARK95']
        except KeyError:
            dark_current = max(self.results['DARK_CURRENT_95'])
        self['CCD-014'].measurement = '$\\num{%.2e}$\electron\,s$^{-1}$' % dark_current
        self['CCD-014'].ok = (dark_current < 0.2)

        bands = self.plotter.qe_data['QE_BANDS'].data.field('BAND')
        bands = OrderedDict([(band, []) for band in bands])
        for amp in imutils.allAmps():
            try:
                values = self.plotter.qe_data['QE_BANDS'].data.field('AMP%02i' % amp)
                for band, value in zip(bands, values):
                    bands[band].append(value)
            except KeyError:
                pass
        for band, specnum, minQE in zip('ugrizy', list(range(21, 27)),
                                        (41, 78, 83, 82, 75, 21)):
            try:
                qe_mean = np.mean(bands[band])
                self['CCD-0%i' % specnum].measurement = '%.1f\\%%' % qe_mean
                self['CCD-0%i' % specnum].ok = (qe_mean > minQE)
            except KeyError:
                self['CCD-0%i' % specnum].measurement = 'No data'
        prnu_results = self.plotter.prnu_results
        target_wls = set(EOTestPlots.prnu_wls)
        ratios = {}
        for wl, stdev, mean in zip(prnu_results['WAVELENGTH'],
                                   prnu_results['STDEV'], prnu_results['MEAN']):
            if stdev > 0:
                target_wls.remove(int(wl))
                ratios[wl] = stdev/mean
                if wl in self.prnu_specs:
                    if ratios[wl] < 0.01:
                        self.prnu_specs[wl].measurement = \
                            "\\num{%.1e}\\%%" % (ratios[wl]*100)
                    else:
                        self.prnu_specs[wl].measurement = \
                            "%.2f\\%%" % (ratios[wl]*100)
                    self.prnu_specs[wl].ok = (ratios[wl] < 5e-2)
        max_ratio = max(ratios.values())
        max_wl = list(ratios.keys())[np.where(list(ratios.values()) == max_ratio)[0][0]]
        if max_ratio < 0.01:
            self['CCD-027'].measurement = 'max. variation = \\num{%.1e}\\%% at %i\\,nm' % (
                max_ratio*100, max_wl)
        else:
            self['CCD-027'].measurement = 'max. variation = %.2f\\%% at %i\\,nm' % (max_ratio*100, max_wl)
        if target_wls:
            measurement = self['CCD-027'].measurement + '\\\\missing wavelengths: ' \
                + ', '.join([str(x) for x in sorted(target_wls)]) + "\\,nm"
            self['CCD-027'].measurement = '\\twolinecell{%s}' % measurement
        self['CCD-027'].ok = (max_ratio < 5e-2)
        psf_sigma = max(self.results['PSF_SIGMA'])
        self['CCD-028'].measurement = '$%.2f\,\mu$ (max. value)' % psf_sigma
        self['CCD-028'].ok = (psf_sigma < 5.)


class CcdSpec(object):
    _latex_status = dict([(True, '\ok'), (False, '\\fail'), (None, '$\cdots$')])

    def __init__(self, name, description, spec=None, ok=None, measurement=None):
        self.name = name
        self.description = description
        self.spec = spec
        self.ok = ok
        self.measurement = measurement
        self.job_id = '$\cdots$'

    @staticmethod
    def _table_cell(value):
        if value is None:
            return '$\cdots$'
        else:
            return value

    @staticmethod
    def latex_header(hspace=None):
        if hspace is None:
            header = """\\begin{table}[h]
\\centering
\\begin{tabular}{|c|l|l|l|l|l|}
\hline
\\textbf{Status} & \\textbf{Spec. ID} & \\textbf{Description} & \\textbf{Specification} & \\textbf{Measurement}  & \\textbf{Job ID} \\\\ \hline"""
        else:
            header = """\\begin{table}[h]
\\hspace{%s}
\\begin{tabular}{|c|l|l|l|l|l|}
\hline
\\textbf{Status} & \\textbf{Spec. ID} & \\textbf{Description} & \\textbf{Specification} & \\textbf{Measurement}  & \\textbf{Job ID} \\\\ \hline""" % hspace
        return header

    @staticmethod
    def latex_footer():
        footer = "\end{tabular}\n\end{table}"
        return footer

    def latex_entry(self):
        entry = '%s & %s & %s & %s & %s & %s \\\\ \hline' % \
                (self._latex_status[self.ok],
                 self.name,
                 self.description,
                 self._table_cell(self.spec),
                 self._table_cell(self.measurement),
                 self.job_id)
        return entry

    def latex_table(self):
        lines = []
        lines.append(CcdSpecs.latex_header())
        lines.append(self.latex_entry())
        lines.append(CcdSpecs.latex_footer())
        return '\n'.join(lines)


if __name__ == '__main__':
    plots = EOTestPlots('114-03')
    plots.fe55_dists()
    plots.ptcs()
    plots.linearity()
    plots.gains()
    plots.noise()
    plots.ptc_bf()
    plots.ptc_turnoff()
    plots.qe()
    plots.crosstalk_matrix()
    plots.confluence_table()
    plots.latex_table()<|MERGE_RESOLUTION|>--- conflicted
+++ resolved
@@ -453,7 +453,7 @@
         except:
             pass
         win.set_title("System Gain, %s" % self.sensor_id)
-<<<<<<< HEAD
+
     def ptc_bf(self, oplot=0, xoffset=0.25, width=0.5, xrange=None):
         results = self.results
         a00 = results['PTC_A00']
@@ -465,15 +465,14 @@
                           yerr=results['PTC_A00_ERROR']*1e6, xname='AMP',
                           yname=yname, xrange=xrange, yrange=(ymin, ymax))
         win.set_title("PTC Brighter-Fatter, %s" % self.sensor_id)
+
     def ptc_turnoff(self, oplot=0, xoffset=0.25, width=0.5, xrange=None):
         results = self.results
         yname = 'PTC Turnoff (DN)'
         win = plot.xyplot(results['AMP'], results['PTC_TURNOFF'],
                           xname='AMP', yname=yname, xrange=xrange)
         win.set_title("PTC Turnoff, %s" % self.sensor_id)
-=======
-
->>>>>>> 9aef2ce1
+
     def noise(self, oplot=0, xoffset=0.2, width=0.2, color='b'):
         results = self.results
         read_noise = results['READ_NOISE']
